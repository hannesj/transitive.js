;(function(){

/**
 * Require the given path.
 *
 * @param {String} path
 * @return {Object} exports
 * @api public
 */

function require(path, parent, orig) {
  var resolved = require.resolve(path);

  // lookup failed
  if (null == resolved) {
    orig = orig || path;
    parent = parent || 'root';
    var err = new Error('Failed to require "' + orig + '" from "' + parent + '"');
    err.path = orig;
    err.parent = parent;
    err.require = true;
    throw err;
  }

  var module = require.modules[resolved];

  // perform real require()
  // by invoking the module's
  // registered function
  if (!module._resolving && !module.exports) {
    var mod = {};
    mod.exports = {};
    mod.client = mod.component = true;
    module._resolving = true;
    module.call(this, mod.exports, require.relative(resolved), mod);
    delete module._resolving;
    module.exports = mod.exports;
  }

  return module.exports;
}

/**
 * Registered modules.
 */

require.modules = {};

/**
 * Registered aliases.
 */

require.aliases = {};

/**
 * Resolve `path`.
 *
 * Lookup:
 *
 *   - PATH/index.js
 *   - PATH.js
 *   - PATH
 *
 * @param {String} path
 * @return {String} path or null
 * @api private
 */

require.resolve = function(path) {
  if (path.charAt(0) === '/') path = path.slice(1);

  var paths = [
    path,
    path + '.js',
    path + '.json',
    path + '/index.js',
    path + '/index.json'
  ];

  for (var i = 0; i < paths.length; i++) {
    var path = paths[i];
    if (require.modules.hasOwnProperty(path)) return path;
    if (require.aliases.hasOwnProperty(path)) return require.aliases[path];
  }
};

/**
 * Normalize `path` relative to the current path.
 *
 * @param {String} curr
 * @param {String} path
 * @return {String}
 * @api private
 */

require.normalize = function(curr, path) {
  var segs = [];

  if ('.' != path.charAt(0)) return path;

  curr = curr.split('/');
  path = path.split('/');

  for (var i = 0; i < path.length; ++i) {
    if ('..' == path[i]) {
      curr.pop();
    } else if ('.' != path[i] && '' != path[i]) {
      segs.push(path[i]);
    }
  }

  return curr.concat(segs).join('/');
};

/**
 * Register module at `path` with callback `definition`.
 *
 * @param {String} path
 * @param {Function} definition
 * @api private
 */

require.register = function(path, definition) {
  require.modules[path] = definition;
};

/**
 * Alias a module definition.
 *
 * @param {String} from
 * @param {String} to
 * @api private
 */

require.alias = function(from, to) {
  if (!require.modules.hasOwnProperty(from)) {
    throw new Error('Failed to alias "' + from + '", it does not exist');
  }
  require.aliases[to] = from;
};

/**
 * Return a require function relative to the `parent` path.
 *
 * @param {String} parent
 * @return {Function}
 * @api private
 */

require.relative = function(parent) {
  var p = require.normalize(parent, '..');

  /**
   * lastIndexOf helper.
   */

  function lastIndexOf(arr, obj) {
    var i = arr.length;
    while (i--) {
      if (arr[i] === obj) return i;
    }
    return -1;
  }

  /**
   * The relative require() itself.
   */

  function localRequire(path) {
    var resolved = localRequire.resolve(path);
    return require(resolved, parent, path);
  }

  /**
   * Resolve relative to the parent.
   */

  localRequire.resolve = function(path) {
    var c = path.charAt(0);
    if ('/' == c) return path.slice(1);
    if ('.' == c) return require.normalize(p, path);

    // resolve deps by returning
    // the dep in the nearest "deps"
    // directory
    var segs = parent.split('/');
    var i = lastIndexOf(segs, 'deps') + 1;
    if (!i) i = 0;
    path = segs.slice(0, i + 1).join('/') + '/deps/' + path;
    return path;
  };

  /**
   * Check if module is defined at `path`.
   */

  localRequire.exists = function(path) {
    return require.modules.hasOwnProperty(localRequire.resolve(path));
  };

  return localRequire;
};
require.register("component-type/index.js", function(exports, require, module){

/**
 * toString ref.
 */

var toString = Object.prototype.toString;

/**
 * Return the type of `val`.
 *
 * @param {Mixed} val
 * @return {String}
 * @api public
 */

module.exports = function(val){
  switch (toString.call(val)) {
    case '[object Function]': return 'function';
    case '[object Date]': return 'date';
    case '[object RegExp]': return 'regexp';
    case '[object Arguments]': return 'arguments';
    case '[object Array]': return 'array';
    case '[object String]': return 'string';
  }

  if (val === null) return 'null';
  if (val === undefined) return 'undefined';
  if (val && val.nodeType === 1) return 'element';
  if (val === Object(val)) return 'object';

  return typeof val;
};

});
require.register("cristiandouce-merge-util/index.js", function(exports, require, module){
/**
 * Module dependencies.
 */

var has = Object.prototype.hasOwnProperty;

try {
  var type = require('type-component');
} catch (err) {
  var type = require('type');
}

/**
 * Expose merge
 */

module.exports = merge;

/**
 * Merge `b` into `a`.
 *
 * @param {Object} a
 * @param {Object} b
 * @return {Object} a
 * @api public
 */

function merge (a, b){
  for (var key in b) {
    if (has.call(b, key) && b[key] != null) {
      if (!a) a = {};
      if ('object' === type(b[key])) {
        a[key] = merge(a[key], b[key]);
      } else {
        a[key] = b[key];
      }
    }
  }
  return a;
};
});
require.register("mbostock-d3/d3.js", function(exports, require, module){
d3 = function() {
  var d3 = {
    version: "3.3.9"
  };
  if (!Date.now) Date.now = function() {
    return +new Date();
  };
  var d3_arraySlice = [].slice, d3_array = function(list) {
    return d3_arraySlice.call(list);
  };
  var d3_document = document, d3_documentElement = d3_document.documentElement, d3_window = window;
  try {
    d3_array(d3_documentElement.childNodes)[0].nodeType;
  } catch (e) {
    d3_array = function(list) {
      var i = list.length, array = new Array(i);
      while (i--) array[i] = list[i];
      return array;
    };
  }
  try {
    d3_document.createElement("div").style.setProperty("opacity", 0, "");
  } catch (error) {
    var d3_element_prototype = d3_window.Element.prototype, d3_element_setAttribute = d3_element_prototype.setAttribute, d3_element_setAttributeNS = d3_element_prototype.setAttributeNS, d3_style_prototype = d3_window.CSSStyleDeclaration.prototype, d3_style_setProperty = d3_style_prototype.setProperty;
    d3_element_prototype.setAttribute = function(name, value) {
      d3_element_setAttribute.call(this, name, value + "");
    };
    d3_element_prototype.setAttributeNS = function(space, local, value) {
      d3_element_setAttributeNS.call(this, space, local, value + "");
    };
    d3_style_prototype.setProperty = function(name, value, priority) {
      d3_style_setProperty.call(this, name, value + "", priority);
    };
  }
  d3.ascending = function(a, b) {
    return a < b ? -1 : a > b ? 1 : a >= b ? 0 : NaN;
  };
  d3.descending = function(a, b) {
    return b < a ? -1 : b > a ? 1 : b >= a ? 0 : NaN;
  };
  d3.min = function(array, f) {
    var i = -1, n = array.length, a, b;
    if (arguments.length === 1) {
      while (++i < n && !((a = array[i]) != null && a <= a)) a = undefined;
      while (++i < n) if ((b = array[i]) != null && a > b) a = b;
    } else {
      while (++i < n && !((a = f.call(array, array[i], i)) != null && a <= a)) a = undefined;
      while (++i < n) if ((b = f.call(array, array[i], i)) != null && a > b) a = b;
    }
    return a;
  };
  d3.max = function(array, f) {
    var i = -1, n = array.length, a, b;
    if (arguments.length === 1) {
      while (++i < n && !((a = array[i]) != null && a <= a)) a = undefined;
      while (++i < n) if ((b = array[i]) != null && b > a) a = b;
    } else {
      while (++i < n && !((a = f.call(array, array[i], i)) != null && a <= a)) a = undefined;
      while (++i < n) if ((b = f.call(array, array[i], i)) != null && b > a) a = b;
    }
    return a;
  };
  d3.extent = function(array, f) {
    var i = -1, n = array.length, a, b, c;
    if (arguments.length === 1) {
      while (++i < n && !((a = c = array[i]) != null && a <= a)) a = c = undefined;
      while (++i < n) if ((b = array[i]) != null) {
        if (a > b) a = b;
        if (c < b) c = b;
      }
    } else {
      while (++i < n && !((a = c = f.call(array, array[i], i)) != null && a <= a)) a = undefined;
      while (++i < n) if ((b = f.call(array, array[i], i)) != null) {
        if (a > b) a = b;
        if (c < b) c = b;
      }
    }
    return [ a, c ];
  };
  d3.sum = function(array, f) {
    var s = 0, n = array.length, a, i = -1;
    if (arguments.length === 1) {
      while (++i < n) if (!isNaN(a = +array[i])) s += a;
    } else {
      while (++i < n) if (!isNaN(a = +f.call(array, array[i], i))) s += a;
    }
    return s;
  };
  function d3_number(x) {
    return x != null && !isNaN(x);
  }
  d3.mean = function(array, f) {
    var n = array.length, a, m = 0, i = -1, j = 0;
    if (arguments.length === 1) {
      while (++i < n) if (d3_number(a = array[i])) m += (a - m) / ++j;
    } else {
      while (++i < n) if (d3_number(a = f.call(array, array[i], i))) m += (a - m) / ++j;
    }
    return j ? m : undefined;
  };
  d3.quantile = function(values, p) {
    var H = (values.length - 1) * p + 1, h = Math.floor(H), v = +values[h - 1], e = H - h;
    return e ? v + e * (values[h] - v) : v;
  };
  d3.median = function(array, f) {
    if (arguments.length > 1) array = array.map(f);
    array = array.filter(d3_number);
    return array.length ? d3.quantile(array.sort(d3.ascending), .5) : undefined;
  };
  d3.bisector = function(f) {
    return {
      left: function(a, x, lo, hi) {
        if (arguments.length < 3) lo = 0;
        if (arguments.length < 4) hi = a.length;
        while (lo < hi) {
          var mid = lo + hi >>> 1;
          if (f.call(a, a[mid], mid) < x) lo = mid + 1; else hi = mid;
        }
        return lo;
      },
      right: function(a, x, lo, hi) {
        if (arguments.length < 3) lo = 0;
        if (arguments.length < 4) hi = a.length;
        while (lo < hi) {
          var mid = lo + hi >>> 1;
          if (x < f.call(a, a[mid], mid)) hi = mid; else lo = mid + 1;
        }
        return lo;
      }
    };
  };
  var d3_bisector = d3.bisector(function(d) {
    return d;
  });
  d3.bisectLeft = d3_bisector.left;
  d3.bisect = d3.bisectRight = d3_bisector.right;
  d3.shuffle = function(array) {
    var m = array.length, t, i;
    while (m) {
      i = Math.random() * m-- | 0;
      t = array[m], array[m] = array[i], array[i] = t;
    }
    return array;
  };
  d3.permute = function(array, indexes) {
    var i = indexes.length, permutes = new Array(i);
    while (i--) permutes[i] = array[indexes[i]];
    return permutes;
  };
  d3.pairs = function(array) {
    var i = 0, n = array.length - 1, p0, p1 = array[0], pairs = new Array(n < 0 ? 0 : n);
    while (i < n) pairs[i] = [ p0 = p1, p1 = array[++i] ];
    return pairs;
  };
  d3.zip = function() {
    if (!(n = arguments.length)) return [];
    for (var i = -1, m = d3.min(arguments, d3_zipLength), zips = new Array(m); ++i < m; ) {
      for (var j = -1, n, zip = zips[i] = new Array(n); ++j < n; ) {
        zip[j] = arguments[j][i];
      }
    }
    return zips;
  };
  function d3_zipLength(d) {
    return d.length;
  }
  d3.transpose = function(matrix) {
    return d3.zip.apply(d3, matrix);
  };
  d3.keys = function(map) {
    var keys = [];
    for (var key in map) keys.push(key);
    return keys;
  };
  d3.values = function(map) {
    var values = [];
    for (var key in map) values.push(map[key]);
    return values;
  };
  d3.entries = function(map) {
    var entries = [];
    for (var key in map) entries.push({
      key: key,
      value: map[key]
    });
    return entries;
  };
  d3.merge = function(arrays) {
    var n = arrays.length, m, i = -1, j = 0, merged, array;
    while (++i < n) j += arrays[i].length;
    merged = new Array(j);
    while (--n >= 0) {
      array = arrays[n];
      m = array.length;
      while (--m >= 0) {
        merged[--j] = array[m];
      }
    }
    return merged;
  };
  var abs = Math.abs;
  d3.range = function(start, stop, step) {
    if (arguments.length < 3) {
      step = 1;
      if (arguments.length < 2) {
        stop = start;
        start = 0;
      }
    }
    if ((stop - start) / step === Infinity) throw new Error("infinite range");
    var range = [], k = d3_range_integerScale(abs(step)), i = -1, j;
    start *= k, stop *= k, step *= k;
    if (step < 0) while ((j = start + step * ++i) > stop) range.push(j / k); else while ((j = start + step * ++i) < stop) range.push(j / k);
    return range;
  };
  function d3_range_integerScale(x) {
    var k = 1;
    while (x * k % 1) k *= 10;
    return k;
  }
  function d3_class(ctor, properties) {
    try {
      for (var key in properties) {
        Object.defineProperty(ctor.prototype, key, {
          value: properties[key],
          enumerable: false
        });
      }
    } catch (e) {
      ctor.prototype = properties;
    }
  }
  d3.map = function(object) {
    var map = new d3_Map();
    if (object instanceof d3_Map) object.forEach(function(key, value) {
      map.set(key, value);
    }); else for (var key in object) map.set(key, object[key]);
    return map;
  };
  function d3_Map() {}
  d3_class(d3_Map, {
    has: function(key) {
      return d3_map_prefix + key in this;
    },
    get: function(key) {
      return this[d3_map_prefix + key];
    },
    set: function(key, value) {
      return this[d3_map_prefix + key] = value;
    },
    remove: function(key) {
      key = d3_map_prefix + key;
      return key in this && delete this[key];
    },
    keys: function() {
      var keys = [];
      this.forEach(function(key) {
        keys.push(key);
      });
      return keys;
    },
    values: function() {
      var values = [];
      this.forEach(function(key, value) {
        values.push(value);
      });
      return values;
    },
    entries: function() {
      var entries = [];
      this.forEach(function(key, value) {
        entries.push({
          key: key,
          value: value
        });
      });
      return entries;
    },
    forEach: function(f) {
      for (var key in this) {
        if (key.charCodeAt(0) === d3_map_prefixCode) {
          f.call(this, key.substring(1), this[key]);
        }
      }
    }
  });
  var d3_map_prefix = "\x00", d3_map_prefixCode = d3_map_prefix.charCodeAt(0);
  d3.nest = function() {
    var nest = {}, keys = [], sortKeys = [], sortValues, rollup;
    function map(mapType, array, depth) {
      if (depth >= keys.length) return rollup ? rollup.call(nest, array) : sortValues ? array.sort(sortValues) : array;
      var i = -1, n = array.length, key = keys[depth++], keyValue, object, setter, valuesByKey = new d3_Map(), values;
      while (++i < n) {
        if (values = valuesByKey.get(keyValue = key(object = array[i]))) {
          values.push(object);
        } else {
          valuesByKey.set(keyValue, [ object ]);
        }
      }
      if (mapType) {
        object = mapType();
        setter = function(keyValue, values) {
          object.set(keyValue, map(mapType, values, depth));
        };
      } else {
        object = {};
        setter = function(keyValue, values) {
          object[keyValue] = map(mapType, values, depth);
        };
      }
      valuesByKey.forEach(setter);
      return object;
    }
    function entries(map, depth) {
      if (depth >= keys.length) return map;
      var array = [], sortKey = sortKeys[depth++];
      map.forEach(function(key, keyMap) {
        array.push({
          key: key,
          values: entries(keyMap, depth)
        });
      });
      return sortKey ? array.sort(function(a, b) {
        return sortKey(a.key, b.key);
      }) : array;
    }
    nest.map = function(array, mapType) {
      return map(mapType, array, 0);
    };
    nest.entries = function(array) {
      return entries(map(d3.map, array, 0), 0);
    };
    nest.key = function(d) {
      keys.push(d);
      return nest;
    };
    nest.sortKeys = function(order) {
      sortKeys[keys.length - 1] = order;
      return nest;
    };
    nest.sortValues = function(order) {
      sortValues = order;
      return nest;
    };
    nest.rollup = function(f) {
      rollup = f;
      return nest;
    };
    return nest;
  };
  d3.set = function(array) {
    var set = new d3_Set();
    if (array) for (var i = 0, n = array.length; i < n; ++i) set.add(array[i]);
    return set;
  };
  function d3_Set() {}
  d3_class(d3_Set, {
    has: function(value) {
      return d3_map_prefix + value in this;
    },
    add: function(value) {
      this[d3_map_prefix + value] = true;
      return value;
    },
    remove: function(value) {
      value = d3_map_prefix + value;
      return value in this && delete this[value];
    },
    values: function() {
      var values = [];
      this.forEach(function(value) {
        values.push(value);
      });
      return values;
    },
    forEach: function(f) {
      for (var value in this) {
        if (value.charCodeAt(0) === d3_map_prefixCode) {
          f.call(this, value.substring(1));
        }
      }
    }
  });
  d3.behavior = {};
  d3.rebind = function(target, source) {
    var i = 1, n = arguments.length, method;
    while (++i < n) target[method = arguments[i]] = d3_rebind(target, source, source[method]);
    return target;
  };
  function d3_rebind(target, source, method) {
    return function() {
      var value = method.apply(source, arguments);
      return value === source ? target : value;
    };
  }
  function d3_vendorSymbol(object, name) {
    if (name in object) return name;
    name = name.charAt(0).toUpperCase() + name.substring(1);
    for (var i = 0, n = d3_vendorPrefixes.length; i < n; ++i) {
      var prefixName = d3_vendorPrefixes[i] + name;
      if (prefixName in object) return prefixName;
    }
  }
  var d3_vendorPrefixes = [ "webkit", "ms", "moz", "Moz", "o", "O" ];
  function d3_noop() {}
  d3.dispatch = function() {
    var dispatch = new d3_dispatch(), i = -1, n = arguments.length;
    while (++i < n) dispatch[arguments[i]] = d3_dispatch_event(dispatch);
    return dispatch;
  };
  function d3_dispatch() {}
  d3_dispatch.prototype.on = function(type, listener) {
    var i = type.indexOf("."), name = "";
    if (i >= 0) {
      name = type.substring(i + 1);
      type = type.substring(0, i);
    }
    if (type) return arguments.length < 2 ? this[type].on(name) : this[type].on(name, listener);
    if (arguments.length === 2) {
      if (listener == null) for (type in this) {
        if (this.hasOwnProperty(type)) this[type].on(name, null);
      }
      return this;
    }
  };
  function d3_dispatch_event(dispatch) {
    var listeners = [], listenerByName = new d3_Map();
    function event() {
      var z = listeners, i = -1, n = z.length, l;
      while (++i < n) if (l = z[i].on) l.apply(this, arguments);
      return dispatch;
    }
    event.on = function(name, listener) {
      var l = listenerByName.get(name), i;
      if (arguments.length < 2) return l && l.on;
      if (l) {
        l.on = null;
        listeners = listeners.slice(0, i = listeners.indexOf(l)).concat(listeners.slice(i + 1));
        listenerByName.remove(name);
      }
      if (listener) listeners.push(listenerByName.set(name, {
        on: listener
      }));
      return dispatch;
    };
    return event;
  }
  d3.event = null;
  function d3_eventPreventDefault() {
    d3.event.preventDefault();
  }
  function d3_eventSource() {
    var e = d3.event, s;
    while (s = e.sourceEvent) e = s;
    return e;
  }
  function d3_eventDispatch(target) {
    var dispatch = new d3_dispatch(), i = 0, n = arguments.length;
    while (++i < n) dispatch[arguments[i]] = d3_dispatch_event(dispatch);
    dispatch.of = function(thiz, argumentz) {
      return function(e1) {
        try {
          var e0 = e1.sourceEvent = d3.event;
          e1.target = target;
          d3.event = e1;
          dispatch[e1.type].apply(thiz, argumentz);
        } finally {
          d3.event = e0;
        }
      };
    };
    return dispatch;
  }
  d3.requote = function(s) {
    return s.replace(d3_requote_re, "\\$&");
  };
  var d3_requote_re = /[\\\^\$\*\+\?\|\[\]\(\)\.\{\}]/g;
  var d3_subclass = {}.__proto__ ? function(object, prototype) {
    object.__proto__ = prototype;
  } : function(object, prototype) {
    for (var property in prototype) object[property] = prototype[property];
  };
  function d3_selection(groups) {
    d3_subclass(groups, d3_selectionPrototype);
    return groups;
  }
  var d3_select = function(s, n) {
    return n.querySelector(s);
  }, d3_selectAll = function(s, n) {
    return n.querySelectorAll(s);
  }, d3_selectMatcher = d3_documentElement[d3_vendorSymbol(d3_documentElement, "matchesSelector")], d3_selectMatches = function(n, s) {
    return d3_selectMatcher.call(n, s);
  };
  if (typeof Sizzle === "function") {
    d3_select = function(s, n) {
      return Sizzle(s, n)[0] || null;
    };
    d3_selectAll = function(s, n) {
      return Sizzle.uniqueSort(Sizzle(s, n));
    };
    d3_selectMatches = Sizzle.matchesSelector;
  }
  d3.selection = function() {
    return d3_selectionRoot;
  };
  var d3_selectionPrototype = d3.selection.prototype = [];
  d3_selectionPrototype.select = function(selector) {
    var subgroups = [], subgroup, subnode, group, node;
    selector = d3_selection_selector(selector);
    for (var j = -1, m = this.length; ++j < m; ) {
      subgroups.push(subgroup = []);
      subgroup.parentNode = (group = this[j]).parentNode;
      for (var i = -1, n = group.length; ++i < n; ) {
        if (node = group[i]) {
          subgroup.push(subnode = selector.call(node, node.__data__, i, j));
          if (subnode && "__data__" in node) subnode.__data__ = node.__data__;
        } else {
          subgroup.push(null);
        }
      }
    }
    return d3_selection(subgroups);
  };
  function d3_selection_selector(selector) {
    return typeof selector === "function" ? selector : function() {
      return d3_select(selector, this);
    };
  }
  d3_selectionPrototype.selectAll = function(selector) {
    var subgroups = [], subgroup, node;
    selector = d3_selection_selectorAll(selector);
    for (var j = -1, m = this.length; ++j < m; ) {
      for (var group = this[j], i = -1, n = group.length; ++i < n; ) {
        if (node = group[i]) {
          subgroups.push(subgroup = d3_array(selector.call(node, node.__data__, i, j)));
          subgroup.parentNode = node;
        }
      }
    }
    return d3_selection(subgroups);
  };
  function d3_selection_selectorAll(selector) {
    return typeof selector === "function" ? selector : function() {
      return d3_selectAll(selector, this);
    };
  }
  var d3_nsPrefix = {
    svg: "http://www.w3.org/2000/svg",
    xhtml: "http://www.w3.org/1999/xhtml",
    xlink: "http://www.w3.org/1999/xlink",
    xml: "http://www.w3.org/XML/1998/namespace",
    xmlns: "http://www.w3.org/2000/xmlns/"
  };
  d3.ns = {
    prefix: d3_nsPrefix,
    qualify: function(name) {
      var i = name.indexOf(":"), prefix = name;
      if (i >= 0) {
        prefix = name.substring(0, i);
        name = name.substring(i + 1);
      }
      return d3_nsPrefix.hasOwnProperty(prefix) ? {
        space: d3_nsPrefix[prefix],
        local: name
      } : name;
    }
  };
  d3_selectionPrototype.attr = function(name, value) {
    if (arguments.length < 2) {
      if (typeof name === "string") {
        var node = this.node();
        name = d3.ns.qualify(name);
        return name.local ? node.getAttributeNS(name.space, name.local) : node.getAttribute(name);
      }
      for (value in name) this.each(d3_selection_attr(value, name[value]));
      return this;
    }
    return this.each(d3_selection_attr(name, value));
  };
  function d3_selection_attr(name, value) {
    name = d3.ns.qualify(name);
    function attrNull() {
      this.removeAttribute(name);
    }
    function attrNullNS() {
      this.removeAttributeNS(name.space, name.local);
    }
    function attrConstant() {
      this.setAttribute(name, value);
    }
    function attrConstantNS() {
      this.setAttributeNS(name.space, name.local, value);
    }
    function attrFunction() {
      var x = value.apply(this, arguments);
      if (x == null) this.removeAttribute(name); else this.setAttribute(name, x);
    }
    function attrFunctionNS() {
      var x = value.apply(this, arguments);
      if (x == null) this.removeAttributeNS(name.space, name.local); else this.setAttributeNS(name.space, name.local, x);
    }
    return value == null ? name.local ? attrNullNS : attrNull : typeof value === "function" ? name.local ? attrFunctionNS : attrFunction : name.local ? attrConstantNS : attrConstant;
  }
  function d3_collapse(s) {
    return s.trim().replace(/\s+/g, " ");
  }
  d3_selectionPrototype.classed = function(name, value) {
    if (arguments.length < 2) {
      if (typeof name === "string") {
        var node = this.node(), n = (name = name.trim().split(/^|\s+/g)).length, i = -1;
        if (value = node.classList) {
          while (++i < n) if (!value.contains(name[i])) return false;
        } else {
          value = node.getAttribute("class");
          while (++i < n) if (!d3_selection_classedRe(name[i]).test(value)) return false;
        }
        return true;
      }
      for (value in name) this.each(d3_selection_classed(value, name[value]));
      return this;
    }
    return this.each(d3_selection_classed(name, value));
  };
  function d3_selection_classedRe(name) {
    return new RegExp("(?:^|\\s+)" + d3.requote(name) + "(?:\\s+|$)", "g");
  }
  function d3_selection_classed(name, value) {
    name = name.trim().split(/\s+/).map(d3_selection_classedName);
    var n = name.length;
    function classedConstant() {
      var i = -1;
      while (++i < n) name[i](this, value);
    }
    function classedFunction() {
      var i = -1, x = value.apply(this, arguments);
      while (++i < n) name[i](this, x);
    }
    return typeof value === "function" ? classedFunction : classedConstant;
  }
  function d3_selection_classedName(name) {
    var re = d3_selection_classedRe(name);
    return function(node, value) {
      if (c = node.classList) return value ? c.add(name) : c.remove(name);
      var c = node.getAttribute("class") || "";
      if (value) {
        re.lastIndex = 0;
        if (!re.test(c)) node.setAttribute("class", d3_collapse(c + " " + name));
      } else {
        node.setAttribute("class", d3_collapse(c.replace(re, " ")));
      }
    };
  }
  d3_selectionPrototype.style = function(name, value, priority) {
    var n = arguments.length;
    if (n < 3) {
      if (typeof name !== "string") {
        if (n < 2) value = "";
        for (priority in name) this.each(d3_selection_style(priority, name[priority], value));
        return this;
      }
      if (n < 2) return d3_window.getComputedStyle(this.node(), null).getPropertyValue(name);
      priority = "";
    }
    return this.each(d3_selection_style(name, value, priority));
  };
  function d3_selection_style(name, value, priority) {
    function styleNull() {
      this.style.removeProperty(name);
    }
    function styleConstant() {
      this.style.setProperty(name, value, priority);
    }
    function styleFunction() {
      var x = value.apply(this, arguments);
      if (x == null) this.style.removeProperty(name); else this.style.setProperty(name, x, priority);
    }
    return value == null ? styleNull : typeof value === "function" ? styleFunction : styleConstant;
  }
  d3_selectionPrototype.property = function(name, value) {
    if (arguments.length < 2) {
      if (typeof name === "string") return this.node()[name];
      for (value in name) this.each(d3_selection_property(value, name[value]));
      return this;
    }
    return this.each(d3_selection_property(name, value));
  };
  function d3_selection_property(name, value) {
    function propertyNull() {
      delete this[name];
    }
    function propertyConstant() {
      this[name] = value;
    }
    function propertyFunction() {
      var x = value.apply(this, arguments);
      if (x == null) delete this[name]; else this[name] = x;
    }
    return value == null ? propertyNull : typeof value === "function" ? propertyFunction : propertyConstant;
  }
  d3_selectionPrototype.text = function(value) {
    return arguments.length ? this.each(typeof value === "function" ? function() {
      var v = value.apply(this, arguments);
      this.textContent = v == null ? "" : v;
    } : value == null ? function() {
      this.textContent = "";
    } : function() {
      this.textContent = value;
    }) : this.node().textContent;
  };
  d3_selectionPrototype.html = function(value) {
    return arguments.length ? this.each(typeof value === "function" ? function() {
      var v = value.apply(this, arguments);
      this.innerHTML = v == null ? "" : v;
    } : value == null ? function() {
      this.innerHTML = "";
    } : function() {
      this.innerHTML = value;
    }) : this.node().innerHTML;
  };
  d3_selectionPrototype.append = function(name) {
    name = d3_selection_creator(name);
    return this.select(function() {
      return this.appendChild(name.apply(this, arguments));
    });
  };
  function d3_selection_creator(name) {
    return typeof name === "function" ? name : (name = d3.ns.qualify(name)).local ? function() {
      return this.ownerDocument.createElementNS(name.space, name.local);
    } : function() {
      return this.ownerDocument.createElementNS(this.namespaceURI, name);
    };
  }
  d3_selectionPrototype.insert = function(name, before) {
    name = d3_selection_creator(name);
    before = d3_selection_selector(before);
    return this.select(function() {
      return this.insertBefore(name.apply(this, arguments), before.apply(this, arguments) || null);
    });
  };
  d3_selectionPrototype.remove = function() {
    return this.each(function() {
      var parent = this.parentNode;
      if (parent) parent.removeChild(this);
    });
  };
  d3_selectionPrototype.data = function(value, key) {
    var i = -1, n = this.length, group, node;
    if (!arguments.length) {
      value = new Array(n = (group = this[0]).length);
      while (++i < n) {
        if (node = group[i]) {
          value[i] = node.__data__;
        }
      }
      return value;
    }
    function bind(group, groupData) {
      var i, n = group.length, m = groupData.length, n0 = Math.min(n, m), updateNodes = new Array(m), enterNodes = new Array(m), exitNodes = new Array(n), node, nodeData;
      if (key) {
        var nodeByKeyValue = new d3_Map(), dataByKeyValue = new d3_Map(), keyValues = [], keyValue;
        for (i = -1; ++i < n; ) {
          keyValue = key.call(node = group[i], node.__data__, i);
          if (nodeByKeyValue.has(keyValue)) {
            exitNodes[i] = node;
          } else {
            nodeByKeyValue.set(keyValue, node);
          }
          keyValues.push(keyValue);
        }
        for (i = -1; ++i < m; ) {
          keyValue = key.call(groupData, nodeData = groupData[i], i);
          if (node = nodeByKeyValue.get(keyValue)) {
            updateNodes[i] = node;
            node.__data__ = nodeData;
          } else if (!dataByKeyValue.has(keyValue)) {
            enterNodes[i] = d3_selection_dataNode(nodeData);
          }
          dataByKeyValue.set(keyValue, nodeData);
          nodeByKeyValue.remove(keyValue);
        }
        for (i = -1; ++i < n; ) {
          if (nodeByKeyValue.has(keyValues[i])) {
            exitNodes[i] = group[i];
          }
        }
      } else {
        for (i = -1; ++i < n0; ) {
          node = group[i];
          nodeData = groupData[i];
          if (node) {
            node.__data__ = nodeData;
            updateNodes[i] = node;
          } else {
            enterNodes[i] = d3_selection_dataNode(nodeData);
          }
        }
        for (;i < m; ++i) {
          enterNodes[i] = d3_selection_dataNode(groupData[i]);
        }
        for (;i < n; ++i) {
          exitNodes[i] = group[i];
        }
      }
      enterNodes.update = updateNodes;
      enterNodes.parentNode = updateNodes.parentNode = exitNodes.parentNode = group.parentNode;
      enter.push(enterNodes);
      update.push(updateNodes);
      exit.push(exitNodes);
    }
    var enter = d3_selection_enter([]), update = d3_selection([]), exit = d3_selection([]);
    if (typeof value === "function") {
      while (++i < n) {
        bind(group = this[i], value.call(group, group.parentNode.__data__, i));
      }
    } else {
      while (++i < n) {
        bind(group = this[i], value);
      }
    }
    update.enter = function() {
      return enter;
    };
    update.exit = function() {
      return exit;
    };
    return update;
  };
  function d3_selection_dataNode(data) {
    return {
      __data__: data
    };
  }
  d3_selectionPrototype.datum = function(value) {
    return arguments.length ? this.property("__data__", value) : this.property("__data__");
  };
  d3_selectionPrototype.filter = function(filter) {
    var subgroups = [], subgroup, group, node;
    if (typeof filter !== "function") filter = d3_selection_filter(filter);
    for (var j = 0, m = this.length; j < m; j++) {
      subgroups.push(subgroup = []);
      subgroup.parentNode = (group = this[j]).parentNode;
      for (var i = 0, n = group.length; i < n; i++) {
        if ((node = group[i]) && filter.call(node, node.__data__, i)) {
          subgroup.push(node);
        }
      }
    }
    return d3_selection(subgroups);
  };
  function d3_selection_filter(selector) {
    return function() {
      return d3_selectMatches(this, selector);
    };
  }
  d3_selectionPrototype.order = function() {
    for (var j = -1, m = this.length; ++j < m; ) {
      for (var group = this[j], i = group.length - 1, next = group[i], node; --i >= 0; ) {
        if (node = group[i]) {
          if (next && next !== node.nextSibling) next.parentNode.insertBefore(node, next);
          next = node;
        }
      }
    }
    return this;
  };
  d3_selectionPrototype.sort = function(comparator) {
    comparator = d3_selection_sortComparator.apply(this, arguments);
    for (var j = -1, m = this.length; ++j < m; ) this[j].sort(comparator);
    return this.order();
  };
  function d3_selection_sortComparator(comparator) {
    if (!arguments.length) comparator = d3.ascending;
    return function(a, b) {
      return a && b ? comparator(a.__data__, b.__data__) : !a - !b;
    };
  }
  d3_selectionPrototype.each = function(callback) {
    return d3_selection_each(this, function(node, i, j) {
      callback.call(node, node.__data__, i, j);
    });
  };
  function d3_selection_each(groups, callback) {
    for (var j = 0, m = groups.length; j < m; j++) {
      for (var group = groups[j], i = 0, n = group.length, node; i < n; i++) {
        if (node = group[i]) callback(node, i, j);
      }
    }
    return groups;
  }
  d3_selectionPrototype.call = function(callback) {
    var args = d3_array(arguments);
    callback.apply(args[0] = this, args);
    return this;
  };
  d3_selectionPrototype.empty = function() {
    return !this.node();
  };
  d3_selectionPrototype.node = function() {
    for (var j = 0, m = this.length; j < m; j++) {
      for (var group = this[j], i = 0, n = group.length; i < n; i++) {
        var node = group[i];
        if (node) return node;
      }
    }
    return null;
  };
  d3_selectionPrototype.size = function() {
    var n = 0;
    this.each(function() {
      ++n;
    });
    return n;
  };
  function d3_selection_enter(selection) {
    d3_subclass(selection, d3_selection_enterPrototype);
    return selection;
  }
  var d3_selection_enterPrototype = [];
  d3.selection.enter = d3_selection_enter;
  d3.selection.enter.prototype = d3_selection_enterPrototype;
  d3_selection_enterPrototype.append = d3_selectionPrototype.append;
  d3_selection_enterPrototype.empty = d3_selectionPrototype.empty;
  d3_selection_enterPrototype.node = d3_selectionPrototype.node;
  d3_selection_enterPrototype.call = d3_selectionPrototype.call;
  d3_selection_enterPrototype.size = d3_selectionPrototype.size;
  d3_selection_enterPrototype.select = function(selector) {
    var subgroups = [], subgroup, subnode, upgroup, group, node;
    for (var j = -1, m = this.length; ++j < m; ) {
      upgroup = (group = this[j]).update;
      subgroups.push(subgroup = []);
      subgroup.parentNode = group.parentNode;
      for (var i = -1, n = group.length; ++i < n; ) {
        if (node = group[i]) {
          subgroup.push(upgroup[i] = subnode = selector.call(group.parentNode, node.__data__, i, j));
          subnode.__data__ = node.__data__;
        } else {
          subgroup.push(null);
        }
      }
    }
    return d3_selection(subgroups);
  };
  d3_selection_enterPrototype.insert = function(name, before) {
    if (arguments.length < 2) before = d3_selection_enterInsertBefore(this);
    return d3_selectionPrototype.insert.call(this, name, before);
  };
  function d3_selection_enterInsertBefore(enter) {
    var i0, j0;
    return function(d, i, j) {
      var group = enter[j].update, n = group.length, node;
      if (j != j0) j0 = j, i0 = 0;
      if (i >= i0) i0 = i + 1;
      while (!(node = group[i0]) && ++i0 < n) ;
      return node;
    };
  }
  d3_selectionPrototype.transition = function() {
    var id = d3_transitionInheritId || ++d3_transitionId, subgroups = [], subgroup, node, transition = d3_transitionInherit || {
      time: Date.now(),
      ease: d3_ease_cubicInOut,
      delay: 0,
      duration: 250
    };
    for (var j = -1, m = this.length; ++j < m; ) {
      subgroups.push(subgroup = []);
      for (var group = this[j], i = -1, n = group.length; ++i < n; ) {
        if (node = group[i]) d3_transitionNode(node, i, id, transition);
        subgroup.push(node);
      }
    }
    return d3_transition(subgroups, id);
  };
  d3_selectionPrototype.interrupt = function() {
    return this.each(d3_selection_interrupt);
  };
  function d3_selection_interrupt() {
    var lock = this.__transition__;
    if (lock) ++lock.active;
  }
  d3.select = function(node) {
    var group = [ typeof node === "string" ? d3_select(node, d3_document) : node ];
    group.parentNode = d3_documentElement;
    return d3_selection([ group ]);
  };
  d3.selectAll = function(nodes) {
    var group = d3_array(typeof nodes === "string" ? d3_selectAll(nodes, d3_document) : nodes);
    group.parentNode = d3_documentElement;
    return d3_selection([ group ]);
  };
  var d3_selectionRoot = d3.select(d3_documentElement);
  d3_selectionPrototype.on = function(type, listener, capture) {
    var n = arguments.length;
    if (n < 3) {
      if (typeof type !== "string") {
        if (n < 2) listener = false;
        for (capture in type) this.each(d3_selection_on(capture, type[capture], listener));
        return this;
      }
      if (n < 2) return (n = this.node()["__on" + type]) && n._;
      capture = false;
    }
    return this.each(d3_selection_on(type, listener, capture));
  };
  function d3_selection_on(type, listener, capture) {
    var name = "__on" + type, i = type.indexOf("."), wrap = d3_selection_onListener;
    if (i > 0) type = type.substring(0, i);
    var filter = d3_selection_onFilters.get(type);
    if (filter) type = filter, wrap = d3_selection_onFilter;
    function onRemove() {
      var l = this[name];
      if (l) {
        this.removeEventListener(type, l, l.$);
        delete this[name];
      }
    }
    function onAdd() {
      var l = wrap(listener, d3_array(arguments));
      onRemove.call(this);
      this.addEventListener(type, this[name] = l, l.$ = capture);
      l._ = listener;
    }
    function removeAll() {
      var re = new RegExp("^__on([^.]+)" + d3.requote(type) + "$"), match;
      for (var name in this) {
        if (match = name.match(re)) {
          var l = this[name];
          this.removeEventListener(match[1], l, l.$);
          delete this[name];
        }
      }
    }
    return i ? listener ? onAdd : onRemove : listener ? d3_noop : removeAll;
  }
  var d3_selection_onFilters = d3.map({
    mouseenter: "mouseover",
    mouseleave: "mouseout"
  });
  d3_selection_onFilters.forEach(function(k) {
    if ("on" + k in d3_document) d3_selection_onFilters.remove(k);
  });
  function d3_selection_onListener(listener, argumentz) {
    return function(e) {
      var o = d3.event;
      d3.event = e;
      argumentz[0] = this.__data__;
      try {
        listener.apply(this, argumentz);
      } finally {
        d3.event = o;
      }
    };
  }
  function d3_selection_onFilter(listener, argumentz) {
    var l = d3_selection_onListener(listener, argumentz);
    return function(e) {
      var target = this, related = e.relatedTarget;
      if (!related || related !== target && !(related.compareDocumentPosition(target) & 8)) {
        l.call(target, e);
      }
    };
  }
  var d3_event_dragSelect = "onselectstart" in d3_document ? null : d3_vendorSymbol(d3_documentElement.style, "userSelect"), d3_event_dragId = 0;
  function d3_event_dragSuppress() {
    var name = ".dragsuppress-" + ++d3_event_dragId, click = "click" + name, w = d3.select(d3_window).on("touchmove" + name, d3_eventPreventDefault).on("dragstart" + name, d3_eventPreventDefault).on("selectstart" + name, d3_eventPreventDefault);
    if (d3_event_dragSelect) {
      var style = d3_documentElement.style, select = style[d3_event_dragSelect];
      style[d3_event_dragSelect] = "none";
    }
    return function(suppressClick) {
      w.on(name, null);
      if (d3_event_dragSelect) style[d3_event_dragSelect] = select;
      if (suppressClick) {
        function off() {
          w.on(click, null);
        }
        w.on(click, function() {
          d3_eventPreventDefault();
          off();
        }, true);
        setTimeout(off, 0);
      }
    };
  }
  d3.mouse = function(container) {
    return d3_mousePoint(container, d3_eventSource());
  };
  var d3_mouse_bug44083 = /WebKit/.test(d3_window.navigator.userAgent) ? -1 : 0;
  function d3_mousePoint(container, e) {
    if (e.changedTouches) e = e.changedTouches[0];
    var svg = container.ownerSVGElement || container;
    if (svg.createSVGPoint) {
      var point = svg.createSVGPoint();
      if (d3_mouse_bug44083 < 0 && (d3_window.scrollX || d3_window.scrollY)) {
        svg = d3.select("body").append("svg").style({
          position: "absolute",
          top: 0,
          left: 0,
          margin: 0,
          padding: 0,
          border: "none"
        }, "important");
        var ctm = svg[0][0].getScreenCTM();
        d3_mouse_bug44083 = !(ctm.f || ctm.e);
        svg.remove();
      }
      if (d3_mouse_bug44083) point.x = e.pageX, point.y = e.pageY; else point.x = e.clientX, 
      point.y = e.clientY;
      point = point.matrixTransform(container.getScreenCTM().inverse());
      return [ point.x, point.y ];
    }
    var rect = container.getBoundingClientRect();
    return [ e.clientX - rect.left - container.clientLeft, e.clientY - rect.top - container.clientTop ];
  }
  d3.touches = function(container, touches) {
    if (arguments.length < 2) touches = d3_eventSource().touches;
    return touches ? d3_array(touches).map(function(touch) {
      var point = d3_mousePoint(container, touch);
      point.identifier = touch.identifier;
      return point;
    }) : [];
  };
  d3.behavior.drag = function() {
    var event = d3_eventDispatch(drag, "drag", "dragstart", "dragend"), origin = null, mousedown = dragstart(d3_noop, d3.mouse, "mousemove", "mouseup"), touchstart = dragstart(touchid, touchposition, "touchmove", "touchend");
    function drag() {
      this.on("mousedown.drag", mousedown).on("touchstart.drag", touchstart);
    }
    function touchid() {
      return d3.event.changedTouches[0].identifier;
    }
    function touchposition(parent, id) {
      return d3.touches(parent).filter(function(p) {
        return p.identifier === id;
      })[0];
    }
    function dragstart(id, position, move, end) {
      return function() {
        var target = this, parent = target.parentNode, event_ = event.of(target, arguments), eventTarget = d3.event.target, eventId = id(), drag = eventId == null ? "drag" : "drag-" + eventId, origin_ = position(parent, eventId), dragged = 0, offset, w = d3.select(d3_window).on(move + "." + drag, moved).on(end + "." + drag, ended), dragRestore = d3_event_dragSuppress();
        if (origin) {
          offset = origin.apply(target, arguments);
          offset = [ offset.x - origin_[0], offset.y - origin_[1] ];
        } else {
          offset = [ 0, 0 ];
        }
        event_({
          type: "dragstart"
        });
        function moved() {
          var p = position(parent, eventId), dx = p[0] - origin_[0], dy = p[1] - origin_[1];
          dragged |= dx | dy;
          origin_ = p;
          event_({
            type: "drag",
            x: p[0] + offset[0],
            y: p[1] + offset[1],
            dx: dx,
            dy: dy
          });
        }
        function ended() {
          w.on(move + "." + drag, null).on(end + "." + drag, null);
          dragRestore(dragged && d3.event.target === eventTarget);
          event_({
            type: "dragend"
          });
        }
      };
    }
    drag.origin = function(x) {
      if (!arguments.length) return origin;
      origin = x;
      return drag;
    };
    return d3.rebind(drag, event, "on");
  };
  var π = Math.PI, τ = 2 * π, halfπ = π / 2, ε = 1e-6, ε2 = ε * ε, d3_radians = π / 180, d3_degrees = 180 / π;
  function d3_sgn(x) {
    return x > 0 ? 1 : x < 0 ? -1 : 0;
  }
  function d3_acos(x) {
    return x > 1 ? 0 : x < -1 ? π : Math.acos(x);
  }
  function d3_asin(x) {
    return x > 1 ? halfπ : x < -1 ? -halfπ : Math.asin(x);
  }
  function d3_sinh(x) {
    return ((x = Math.exp(x)) - 1 / x) / 2;
  }
  function d3_cosh(x) {
    return ((x = Math.exp(x)) + 1 / x) / 2;
  }
  function d3_tanh(x) {
    return ((x = Math.exp(2 * x)) - 1) / (x + 1);
  }
  function d3_haversin(x) {
    return (x = Math.sin(x / 2)) * x;
  }
  var ρ = Math.SQRT2, ρ2 = 2, ρ4 = 4;
  d3.interpolateZoom = function(p0, p1) {
    var ux0 = p0[0], uy0 = p0[1], w0 = p0[2], ux1 = p1[0], uy1 = p1[1], w1 = p1[2];
    var dx = ux1 - ux0, dy = uy1 - uy0, d2 = dx * dx + dy * dy, d1 = Math.sqrt(d2), b0 = (w1 * w1 - w0 * w0 + ρ4 * d2) / (2 * w0 * ρ2 * d1), b1 = (w1 * w1 - w0 * w0 - ρ4 * d2) / (2 * w1 * ρ2 * d1), r0 = Math.log(Math.sqrt(b0 * b0 + 1) - b0), r1 = Math.log(Math.sqrt(b1 * b1 + 1) - b1), dr = r1 - r0, S = (dr || Math.log(w1 / w0)) / ρ;
    function interpolate(t) {
      var s = t * S;
      if (dr) {
        var coshr0 = d3_cosh(r0), u = w0 / (ρ2 * d1) * (coshr0 * d3_tanh(ρ * s + r0) - d3_sinh(r0));
        return [ ux0 + u * dx, uy0 + u * dy, w0 * coshr0 / d3_cosh(ρ * s + r0) ];
      }
      return [ ux0 + t * dx, uy0 + t * dy, w0 * Math.exp(ρ * s) ];
    }
    interpolate.duration = S * 1e3;
    return interpolate;
  };
  d3.behavior.zoom = function() {
    var view = {
      x: 0,
      y: 0,
      k: 1
    }, translate0, center, size = [ 960, 500 ], scaleExtent = d3_behavior_zoomInfinity, mousedown = "mousedown.zoom", mousemove = "mousemove.zoom", mouseup = "mouseup.zoom", mousewheelTimer, touchstart = "touchstart.zoom", touchtime, event = d3_eventDispatch(zoom, "zoomstart", "zoom", "zoomend"), x0, x1, y0, y1;
    function zoom(g) {
      g.on(mousedown, mousedowned).on(d3_behavior_zoomWheel + ".zoom", mousewheeled).on(mousemove, mousewheelreset).on("dblclick.zoom", dblclicked).on(touchstart, touchstarted);
    }
    zoom.event = function(g) {
      g.each(function() {
        var event_ = event.of(this, arguments), view1 = view;
        if (d3_transitionInheritId) {
          d3.select(this).transition().each("start.zoom", function() {
            view = this.__chart__ || {
              x: 0,
              y: 0,
              k: 1
            };
            zoomstarted(event_);
          }).tween("zoom:zoom", function() {
            var dx = size[0], dy = size[1], cx = dx / 2, cy = dy / 2, i = d3.interpolateZoom([ (cx - view.x) / view.k, (cy - view.y) / view.k, dx / view.k ], [ (cx - view1.x) / view1.k, (cy - view1.y) / view1.k, dx / view1.k ]);
            return function(t) {
              var l = i(t), k = dx / l[2];
              this.__chart__ = view = {
                x: cx - l[0] * k,
                y: cy - l[1] * k,
                k: k
              };
              zoomed(event_);
            };
          }).each("end.zoom", function() {
            zoomended(event_);
          });
        } else {
          this.__chart__ = view;
          zoomstarted(event_);
          zoomed(event_);
          zoomended(event_);
        }
      });
    };
    zoom.translate = function(_) {
      if (!arguments.length) return [ view.x, view.y ];
      view = {
        x: +_[0],
        y: +_[1],
        k: view.k
      };
      rescale();
      return zoom;
    };
    zoom.scale = function(_) {
      if (!arguments.length) return view.k;
      view = {
        x: view.x,
        y: view.y,
        k: +_
      };
      rescale();
      return zoom;
    };
    zoom.scaleExtent = function(_) {
      if (!arguments.length) return scaleExtent;
      scaleExtent = _ == null ? d3_behavior_zoomInfinity : [ +_[0], +_[1] ];
      return zoom;
    };
    zoom.center = function(_) {
      if (!arguments.length) return center;
      center = _ && [ +_[0], +_[1] ];
      return zoom;
    };
    zoom.size = function(_) {
      if (!arguments.length) return size;
      size = _ && [ +_[0], +_[1] ];
      return zoom;
    };
    zoom.x = function(z) {
      if (!arguments.length) return x1;
      x1 = z;
      x0 = z.copy();
      view = {
        x: 0,
        y: 0,
        k: 1
      };
      return zoom;
    };
    zoom.y = function(z) {
      if (!arguments.length) return y1;
      y1 = z;
      y0 = z.copy();
      view = {
        x: 0,
        y: 0,
        k: 1
      };
      return zoom;
    };
    function location(p) {
      return [ (p[0] - view.x) / view.k, (p[1] - view.y) / view.k ];
    }
    function point(l) {
      return [ l[0] * view.k + view.x, l[1] * view.k + view.y ];
    }
    function scaleTo(s) {
      view.k = Math.max(scaleExtent[0], Math.min(scaleExtent[1], s));
    }
    function translateTo(p, l) {
      l = point(l);
      view.x += p[0] - l[0];
      view.y += p[1] - l[1];
    }
    function rescale() {
      if (x1) x1.domain(x0.range().map(function(x) {
        return (x - view.x) / view.k;
      }).map(x0.invert));
      if (y1) y1.domain(y0.range().map(function(y) {
        return (y - view.y) / view.k;
      }).map(y0.invert));
    }
    function zoomstarted(event) {
      event({
        type: "zoomstart"
      });
    }
    function zoomed(event) {
      rescale();
      event({
        type: "zoom",
        scale: view.k,
        translate: [ view.x, view.y ]
      });
    }
    function zoomended(event) {
      event({
        type: "zoomend"
      });
    }
    function mousedowned() {
      var target = this, event_ = event.of(target, arguments), eventTarget = d3.event.target, dragged = 0, w = d3.select(d3_window).on(mousemove, moved).on(mouseup, ended), l = location(d3.mouse(target)), dragRestore = d3_event_dragSuppress();
      d3_selection_interrupt.call(target);
      zoomstarted(event_);
      function moved() {
        dragged = 1;
        translateTo(d3.mouse(target), l);
        zoomed(event_);
      }
      function ended() {
        w.on(mousemove, d3_window === target ? mousewheelreset : null).on(mouseup, null);
        dragRestore(dragged && d3.event.target === eventTarget);
        zoomended(event_);
      }
    }
    function touchstarted() {
      var target = this, event_ = event.of(target, arguments), locations0 = {}, distance0 = 0, scale0, eventId = d3.event.changedTouches[0].identifier, touchmove = "touchmove.zoom-" + eventId, touchend = "touchend.zoom-" + eventId, w = d3.select(d3_window).on(touchmove, moved).on(touchend, ended), t = d3.select(target).on(mousedown, null).on(touchstart, started), dragRestore = d3_event_dragSuppress();
      d3_selection_interrupt.call(target);
      started();
      zoomstarted(event_);
      function relocate() {
        var touches = d3.touches(target);
        scale0 = view.k;
        touches.forEach(function(t) {
          if (t.identifier in locations0) locations0[t.identifier] = location(t);
        });
        return touches;
      }
      function started() {
        var changed = d3.event.changedTouches;
        for (var i = 0, n = changed.length; i < n; ++i) {
          locations0[changed[i].identifier] = null;
        }
        var touches = relocate(), now = Date.now();
        if (touches.length === 1) {
          if (now - touchtime < 500) {
            var p = touches[0], l = locations0[p.identifier];
            scaleTo(view.k * 2);
            translateTo(p, l);
            d3_eventPreventDefault();
            zoomed(event_);
          }
          touchtime = now;
        } else if (touches.length > 1) {
          var p = touches[0], q = touches[1], dx = p[0] - q[0], dy = p[1] - q[1];
          distance0 = dx * dx + dy * dy;
        }
      }
      function moved() {
        var touches = d3.touches(target), p0, l0, p1, l1;
        for (var i = 0, n = touches.length; i < n; ++i, l1 = null) {
          p1 = touches[i];
          if (l1 = locations0[p1.identifier]) {
            if (l0) break;
            p0 = p1, l0 = l1;
          }
        }
        if (l1) {
          var distance1 = (distance1 = p1[0] - p0[0]) * distance1 + (distance1 = p1[1] - p0[1]) * distance1, scale1 = distance0 && Math.sqrt(distance1 / distance0);
          p0 = [ (p0[0] + p1[0]) / 2, (p0[1] + p1[1]) / 2 ];
          l0 = [ (l0[0] + l1[0]) / 2, (l0[1] + l1[1]) / 2 ];
          scaleTo(scale1 * scale0);
        }
        touchtime = null;
        translateTo(p0, l0);
        zoomed(event_);
      }
      function ended() {
        if (d3.event.touches.length) {
          var changed = d3.event.changedTouches;
          for (var i = 0, n = changed.length; i < n; ++i) {
            delete locations0[changed[i].identifier];
          }
          for (var identifier in locations0) {
            return void relocate();
          }
        }
        w.on(touchmove, null).on(touchend, null);
        t.on(mousedown, mousedowned).on(touchstart, touchstarted);
        dragRestore();
        zoomended(event_);
      }
    }
    function mousewheeled() {
      var event_ = event.of(this, arguments);
      if (mousewheelTimer) clearTimeout(mousewheelTimer); else d3_selection_interrupt.call(this), 
      zoomstarted(event_);
      mousewheelTimer = setTimeout(function() {
        mousewheelTimer = null;
        zoomended(event_);
      }, 50);
      d3_eventPreventDefault();
      var point = center || d3.mouse(this);
      if (!translate0) translate0 = location(point);
      scaleTo(Math.pow(2, d3_behavior_zoomDelta() * .002) * view.k);
      translateTo(point, translate0);
      zoomed(event_);
    }
    function mousewheelreset() {
      translate0 = null;
    }
    function dblclicked() {
      var event_ = event.of(this, arguments), p = d3.mouse(this), l = location(p), k = Math.log(view.k) / Math.LN2;
      zoomstarted(event_);
      scaleTo(Math.pow(2, d3.event.shiftKey ? Math.ceil(k) - 1 : Math.floor(k) + 1));
      translateTo(p, l);
      zoomed(event_);
      zoomended(event_);
    }
    return d3.rebind(zoom, event, "on");
  };
  var d3_behavior_zoomInfinity = [ 0, Infinity ];
  var d3_behavior_zoomDelta, d3_behavior_zoomWheel = "onwheel" in d3_document ? (d3_behavior_zoomDelta = function() {
    return -d3.event.deltaY * (d3.event.deltaMode ? 120 : 1);
  }, "wheel") : "onmousewheel" in d3_document ? (d3_behavior_zoomDelta = function() {
    return d3.event.wheelDelta;
  }, "mousewheel") : (d3_behavior_zoomDelta = function() {
    return -d3.event.detail;
  }, "MozMousePixelScroll");
  function d3_Color() {}
  d3_Color.prototype.toString = function() {
    return this.rgb() + "";
  };
  d3.hsl = function(h, s, l) {
    return arguments.length === 1 ? h instanceof d3_Hsl ? d3_hsl(h.h, h.s, h.l) : d3_rgb_parse("" + h, d3_rgb_hsl, d3_hsl) : d3_hsl(+h, +s, +l);
  };
  function d3_hsl(h, s, l) {
    return new d3_Hsl(h, s, l);
  }
  function d3_Hsl(h, s, l) {
    this.h = h;
    this.s = s;
    this.l = l;
  }
  var d3_hslPrototype = d3_Hsl.prototype = new d3_Color();
  d3_hslPrototype.brighter = function(k) {
    k = Math.pow(.7, arguments.length ? k : 1);
    return d3_hsl(this.h, this.s, this.l / k);
  };
  d3_hslPrototype.darker = function(k) {
    k = Math.pow(.7, arguments.length ? k : 1);
    return d3_hsl(this.h, this.s, k * this.l);
  };
  d3_hslPrototype.rgb = function() {
    return d3_hsl_rgb(this.h, this.s, this.l);
  };
  function d3_hsl_rgb(h, s, l) {
    var m1, m2;
    h = isNaN(h) ? 0 : (h %= 360) < 0 ? h + 360 : h;
    s = isNaN(s) ? 0 : s < 0 ? 0 : s > 1 ? 1 : s;
    l = l < 0 ? 0 : l > 1 ? 1 : l;
    m2 = l <= .5 ? l * (1 + s) : l + s - l * s;
    m1 = 2 * l - m2;
    function v(h) {
      if (h > 360) h -= 360; else if (h < 0) h += 360;
      if (h < 60) return m1 + (m2 - m1) * h / 60;
      if (h < 180) return m2;
      if (h < 240) return m1 + (m2 - m1) * (240 - h) / 60;
      return m1;
    }
    function vv(h) {
      return Math.round(v(h) * 255);
    }
    return d3_rgb(vv(h + 120), vv(h), vv(h - 120));
  }
  d3.hcl = function(h, c, l) {
    return arguments.length === 1 ? h instanceof d3_Hcl ? d3_hcl(h.h, h.c, h.l) : h instanceof d3_Lab ? d3_lab_hcl(h.l, h.a, h.b) : d3_lab_hcl((h = d3_rgb_lab((h = d3.rgb(h)).r, h.g, h.b)).l, h.a, h.b) : d3_hcl(+h, +c, +l);
  };
  function d3_hcl(h, c, l) {
    return new d3_Hcl(h, c, l);
  }
  function d3_Hcl(h, c, l) {
    this.h = h;
    this.c = c;
    this.l = l;
  }
  var d3_hclPrototype = d3_Hcl.prototype = new d3_Color();
  d3_hclPrototype.brighter = function(k) {
    return d3_hcl(this.h, this.c, Math.min(100, this.l + d3_lab_K * (arguments.length ? k : 1)));
  };
  d3_hclPrototype.darker = function(k) {
    return d3_hcl(this.h, this.c, Math.max(0, this.l - d3_lab_K * (arguments.length ? k : 1)));
  };
  d3_hclPrototype.rgb = function() {
    return d3_hcl_lab(this.h, this.c, this.l).rgb();
  };
  function d3_hcl_lab(h, c, l) {
    if (isNaN(h)) h = 0;
    if (isNaN(c)) c = 0;
    return d3_lab(l, Math.cos(h *= d3_radians) * c, Math.sin(h) * c);
  }
  d3.lab = function(l, a, b) {
    return arguments.length === 1 ? l instanceof d3_Lab ? d3_lab(l.l, l.a, l.b) : l instanceof d3_Hcl ? d3_hcl_lab(l.l, l.c, l.h) : d3_rgb_lab((l = d3.rgb(l)).r, l.g, l.b) : d3_lab(+l, +a, +b);
  };
  function d3_lab(l, a, b) {
    return new d3_Lab(l, a, b);
  }
  function d3_Lab(l, a, b) {
    this.l = l;
    this.a = a;
    this.b = b;
  }
  var d3_lab_K = 18;
  var d3_lab_X = .95047, d3_lab_Y = 1, d3_lab_Z = 1.08883;
  var d3_labPrototype = d3_Lab.prototype = new d3_Color();
  d3_labPrototype.brighter = function(k) {
    return d3_lab(Math.min(100, this.l + d3_lab_K * (arguments.length ? k : 1)), this.a, this.b);
  };
  d3_labPrototype.darker = function(k) {
    return d3_lab(Math.max(0, this.l - d3_lab_K * (arguments.length ? k : 1)), this.a, this.b);
  };
  d3_labPrototype.rgb = function() {
    return d3_lab_rgb(this.l, this.a, this.b);
  };
  function d3_lab_rgb(l, a, b) {
    var y = (l + 16) / 116, x = y + a / 500, z = y - b / 200;
    x = d3_lab_xyz(x) * d3_lab_X;
    y = d3_lab_xyz(y) * d3_lab_Y;
    z = d3_lab_xyz(z) * d3_lab_Z;
    return d3_rgb(d3_xyz_rgb(3.2404542 * x - 1.5371385 * y - .4985314 * z), d3_xyz_rgb(-.969266 * x + 1.8760108 * y + .041556 * z), d3_xyz_rgb(.0556434 * x - .2040259 * y + 1.0572252 * z));
  }
  function d3_lab_hcl(l, a, b) {
    return l > 0 ? d3_hcl(Math.atan2(b, a) * d3_degrees, Math.sqrt(a * a + b * b), l) : d3_hcl(NaN, NaN, l);
  }
  function d3_lab_xyz(x) {
    return x > .206893034 ? x * x * x : (x - 4 / 29) / 7.787037;
  }
  function d3_xyz_lab(x) {
    return x > .008856 ? Math.pow(x, 1 / 3) : 7.787037 * x + 4 / 29;
  }
  function d3_xyz_rgb(r) {
    return Math.round(255 * (r <= .00304 ? 12.92 * r : 1.055 * Math.pow(r, 1 / 2.4) - .055));
  }
  d3.rgb = function(r, g, b) {
    return arguments.length === 1 ? r instanceof d3_Rgb ? d3_rgb(r.r, r.g, r.b) : d3_rgb_parse("" + r, d3_rgb, d3_hsl_rgb) : d3_rgb(~~r, ~~g, ~~b);
  };
  function d3_rgbNumber(value) {
    return d3_rgb(value >> 16, value >> 8 & 255, value & 255);
  }
  function d3_rgbString(value) {
    return d3_rgbNumber(value) + "";
  }
  function d3_rgb(r, g, b) {
    return new d3_Rgb(r, g, b);
  }
  function d3_Rgb(r, g, b) {
    this.r = r;
    this.g = g;
    this.b = b;
  }
  var d3_rgbPrototype = d3_Rgb.prototype = new d3_Color();
  d3_rgbPrototype.brighter = function(k) {
    k = Math.pow(.7, arguments.length ? k : 1);
    var r = this.r, g = this.g, b = this.b, i = 30;
    if (!r && !g && !b) return d3_rgb(i, i, i);
    if (r && r < i) r = i;
    if (g && g < i) g = i;
    if (b && b < i) b = i;
    return d3_rgb(Math.min(255, ~~(r / k)), Math.min(255, ~~(g / k)), Math.min(255, ~~(b / k)));
  };
  d3_rgbPrototype.darker = function(k) {
    k = Math.pow(.7, arguments.length ? k : 1);
    return d3_rgb(~~(k * this.r), ~~(k * this.g), ~~(k * this.b));
  };
  d3_rgbPrototype.hsl = function() {
    return d3_rgb_hsl(this.r, this.g, this.b);
  };
  d3_rgbPrototype.toString = function() {
    return "#" + d3_rgb_hex(this.r) + d3_rgb_hex(this.g) + d3_rgb_hex(this.b);
  };
  function d3_rgb_hex(v) {
    return v < 16 ? "0" + Math.max(0, v).toString(16) : Math.min(255, v).toString(16);
  }
  function d3_rgb_parse(format, rgb, hsl) {
    var r = 0, g = 0, b = 0, m1, m2, name;
    m1 = /([a-z]+)\((.*)\)/i.exec(format);
    if (m1) {
      m2 = m1[2].split(",");
      switch (m1[1]) {
       case "hsl":
        {
          return hsl(parseFloat(m2[0]), parseFloat(m2[1]) / 100, parseFloat(m2[2]) / 100);
        }

       case "rgb":
        {
          return rgb(d3_rgb_parseNumber(m2[0]), d3_rgb_parseNumber(m2[1]), d3_rgb_parseNumber(m2[2]));
        }
      }
    }
    if (name = d3_rgb_names.get(format)) return rgb(name.r, name.g, name.b);
    if (format != null && format.charAt(0) === "#") {
      if (format.length === 4) {
        r = format.charAt(1);
        r += r;
        g = format.charAt(2);
        g += g;
        b = format.charAt(3);
        b += b;
      } else if (format.length === 7) {
        r = format.substring(1, 3);
        g = format.substring(3, 5);
        b = format.substring(5, 7);
      }
      r = parseInt(r, 16);
      g = parseInt(g, 16);
      b = parseInt(b, 16);
    }
    return rgb(r, g, b);
  }
  function d3_rgb_hsl(r, g, b) {
    var min = Math.min(r /= 255, g /= 255, b /= 255), max = Math.max(r, g, b), d = max - min, h, s, l = (max + min) / 2;
    if (d) {
      s = l < .5 ? d / (max + min) : d / (2 - max - min);
      if (r == max) h = (g - b) / d + (g < b ? 6 : 0); else if (g == max) h = (b - r) / d + 2; else h = (r - g) / d + 4;
      h *= 60;
    } else {
      h = NaN;
      s = l > 0 && l < 1 ? 0 : h;
    }
    return d3_hsl(h, s, l);
  }
  function d3_rgb_lab(r, g, b) {
    r = d3_rgb_xyz(r);
    g = d3_rgb_xyz(g);
    b = d3_rgb_xyz(b);
    var x = d3_xyz_lab((.4124564 * r + .3575761 * g + .1804375 * b) / d3_lab_X), y = d3_xyz_lab((.2126729 * r + .7151522 * g + .072175 * b) / d3_lab_Y), z = d3_xyz_lab((.0193339 * r + .119192 * g + .9503041 * b) / d3_lab_Z);
    return d3_lab(116 * y - 16, 500 * (x - y), 200 * (y - z));
  }
  function d3_rgb_xyz(r) {
    return (r /= 255) <= .04045 ? r / 12.92 : Math.pow((r + .055) / 1.055, 2.4);
  }
  function d3_rgb_parseNumber(c) {
    var f = parseFloat(c);
    return c.charAt(c.length - 1) === "%" ? Math.round(f * 2.55) : f;
  }
  var d3_rgb_names = d3.map({
    aliceblue: 15792383,
    antiquewhite: 16444375,
    aqua: 65535,
    aquamarine: 8388564,
    azure: 15794175,
    beige: 16119260,
    bisque: 16770244,
    black: 0,
    blanchedalmond: 16772045,
    blue: 255,
    blueviolet: 9055202,
    brown: 10824234,
    burlywood: 14596231,
    cadetblue: 6266528,
    chartreuse: 8388352,
    chocolate: 13789470,
    coral: 16744272,
    cornflowerblue: 6591981,
    cornsilk: 16775388,
    crimson: 14423100,
    cyan: 65535,
    darkblue: 139,
    darkcyan: 35723,
    darkgoldenrod: 12092939,
    darkgray: 11119017,
    darkgreen: 25600,
    darkgrey: 11119017,
    darkkhaki: 12433259,
    darkmagenta: 9109643,
    darkolivegreen: 5597999,
    darkorange: 16747520,
    darkorchid: 10040012,
    darkred: 9109504,
    darksalmon: 15308410,
    darkseagreen: 9419919,
    darkslateblue: 4734347,
    darkslategray: 3100495,
    darkslategrey: 3100495,
    darkturquoise: 52945,
    darkviolet: 9699539,
    deeppink: 16716947,
    deepskyblue: 49151,
    dimgray: 6908265,
    dimgrey: 6908265,
    dodgerblue: 2003199,
    firebrick: 11674146,
    floralwhite: 16775920,
    forestgreen: 2263842,
    fuchsia: 16711935,
    gainsboro: 14474460,
    ghostwhite: 16316671,
    gold: 16766720,
    goldenrod: 14329120,
    gray: 8421504,
    green: 32768,
    greenyellow: 11403055,
    grey: 8421504,
    honeydew: 15794160,
    hotpink: 16738740,
    indianred: 13458524,
    indigo: 4915330,
    ivory: 16777200,
    khaki: 15787660,
    lavender: 15132410,
    lavenderblush: 16773365,
    lawngreen: 8190976,
    lemonchiffon: 16775885,
    lightblue: 11393254,
    lightcoral: 15761536,
    lightcyan: 14745599,
    lightgoldenrodyellow: 16448210,
    lightgray: 13882323,
    lightgreen: 9498256,
    lightgrey: 13882323,
    lightpink: 16758465,
    lightsalmon: 16752762,
    lightseagreen: 2142890,
    lightskyblue: 8900346,
    lightslategray: 7833753,
    lightslategrey: 7833753,
    lightsteelblue: 11584734,
    lightyellow: 16777184,
    lime: 65280,
    limegreen: 3329330,
    linen: 16445670,
    magenta: 16711935,
    maroon: 8388608,
    mediumaquamarine: 6737322,
    mediumblue: 205,
    mediumorchid: 12211667,
    mediumpurple: 9662683,
    mediumseagreen: 3978097,
    mediumslateblue: 8087790,
    mediumspringgreen: 64154,
    mediumturquoise: 4772300,
    mediumvioletred: 13047173,
    midnightblue: 1644912,
    mintcream: 16121850,
    mistyrose: 16770273,
    moccasin: 16770229,
    navajowhite: 16768685,
    navy: 128,
    oldlace: 16643558,
    olive: 8421376,
    olivedrab: 7048739,
    orange: 16753920,
    orangered: 16729344,
    orchid: 14315734,
    palegoldenrod: 15657130,
    palegreen: 10025880,
    paleturquoise: 11529966,
    palevioletred: 14381203,
    papayawhip: 16773077,
    peachpuff: 16767673,
    peru: 13468991,
    pink: 16761035,
    plum: 14524637,
    powderblue: 11591910,
    purple: 8388736,
    red: 16711680,
    rosybrown: 12357519,
    royalblue: 4286945,
    saddlebrown: 9127187,
    salmon: 16416882,
    sandybrown: 16032864,
    seagreen: 3050327,
    seashell: 16774638,
    sienna: 10506797,
    silver: 12632256,
    skyblue: 8900331,
    slateblue: 6970061,
    slategray: 7372944,
    slategrey: 7372944,
    snow: 16775930,
    springgreen: 65407,
    steelblue: 4620980,
    tan: 13808780,
    teal: 32896,
    thistle: 14204888,
    tomato: 16737095,
    turquoise: 4251856,
    violet: 15631086,
    wheat: 16113331,
    white: 16777215,
    whitesmoke: 16119285,
    yellow: 16776960,
    yellowgreen: 10145074
  });
  d3_rgb_names.forEach(function(key, value) {
    d3_rgb_names.set(key, d3_rgbNumber(value));
  });
  function d3_functor(v) {
    return typeof v === "function" ? v : function() {
      return v;
    };
  }
  d3.functor = d3_functor;
  function d3_identity(d) {
    return d;
  }
  d3.xhr = d3_xhrType(d3_identity);
  function d3_xhrType(response) {
    return function(url, mimeType, callback) {
      if (arguments.length === 2 && typeof mimeType === "function") callback = mimeType, 
      mimeType = null;
      return d3_xhr(url, mimeType, response, callback);
    };
  }
  function d3_xhr(url, mimeType, response, callback) {
    var xhr = {}, dispatch = d3.dispatch("beforesend", "progress", "load", "error"), headers = {}, request = new XMLHttpRequest(), responseType = null;
    if (d3_window.XDomainRequest && !("withCredentials" in request) && /^(http(s)?:)?\/\//.test(url)) request = new XDomainRequest();
    "onload" in request ? request.onload = request.onerror = respond : request.onreadystatechange = function() {
      request.readyState > 3 && respond();
    };
    function respond() {
      var status = request.status, result;
      if (!status && request.responseText || status >= 200 && status < 300 || status === 304) {
        try {
          result = response.call(xhr, request);
        } catch (e) {
          dispatch.error.call(xhr, e);
          return;
        }
        dispatch.load.call(xhr, result);
      } else {
        dispatch.error.call(xhr, request);
      }
    }
    request.onprogress = function(event) {
      var o = d3.event;
      d3.event = event;
      try {
        dispatch.progress.call(xhr, request);
      } finally {
        d3.event = o;
      }
    };
    xhr.header = function(name, value) {
      name = (name + "").toLowerCase();
      if (arguments.length < 2) return headers[name];
      if (value == null) delete headers[name]; else headers[name] = value + "";
      return xhr;
    };
    xhr.mimeType = function(value) {
      if (!arguments.length) return mimeType;
      mimeType = value == null ? null : value + "";
      return xhr;
    };
    xhr.responseType = function(value) {
      if (!arguments.length) return responseType;
      responseType = value;
      return xhr;
    };
    xhr.response = function(value) {
      response = value;
      return xhr;
    };
    [ "get", "post" ].forEach(function(method) {
      xhr[method] = function() {
        return xhr.send.apply(xhr, [ method ].concat(d3_array(arguments)));
      };
    });
    xhr.send = function(method, data, callback) {
      if (arguments.length === 2 && typeof data === "function") callback = data, data = null;
      request.open(method, url, true);
      if (mimeType != null && !("accept" in headers)) headers["accept"] = mimeType + ",*/*";
      if (request.setRequestHeader) for (var name in headers) request.setRequestHeader(name, headers[name]);
      if (mimeType != null && request.overrideMimeType) request.overrideMimeType(mimeType);
      if (responseType != null) request.responseType = responseType;
      if (callback != null) xhr.on("error", callback).on("load", function(request) {
        callback(null, request);
      });
      dispatch.beforesend.call(xhr, request);
      request.send(data == null ? null : data);
      return xhr;
    };
    xhr.abort = function() {
      request.abort();
      return xhr;
    };
    d3.rebind(xhr, dispatch, "on");
    return callback == null ? xhr : xhr.get(d3_xhr_fixCallback(callback));
  }
  function d3_xhr_fixCallback(callback) {
    return callback.length === 1 ? function(error, request) {
      callback(error == null ? request : null);
    } : callback;
  }
  d3.dsv = function(delimiter, mimeType) {
    var reFormat = new RegExp('["' + delimiter + "\n]"), delimiterCode = delimiter.charCodeAt(0);
    function dsv(url, row, callback) {
      if (arguments.length < 3) callback = row, row = null;
      var xhr = d3.xhr(url, mimeType, callback);
      xhr.row = function(_) {
        return arguments.length ? xhr.response((row = _) == null ? response : typedResponse(_)) : row;
      };
      return xhr.row(row);
    }
    function response(request) {
      return dsv.parse(request.responseText);
    }
    function typedResponse(f) {
      return function(request) {
        return dsv.parse(request.responseText, f);
      };
    }
    dsv.parse = function(text, f) {
      var o;
      return dsv.parseRows(text, function(row, i) {
        if (o) return o(row, i - 1);
        var a = new Function("d", "return {" + row.map(function(name, i) {
          return JSON.stringify(name) + ": d[" + i + "]";
        }).join(",") + "}");
        o = f ? function(row, i) {
          return f(a(row), i);
        } : a;
      });
    };
    dsv.parseRows = function(text, f) {
      var EOL = {}, EOF = {}, rows = [], N = text.length, I = 0, n = 0, t, eol;
      function token() {
        if (I >= N) return EOF;
        if (eol) return eol = false, EOL;
        var j = I;
        if (text.charCodeAt(j) === 34) {
          var i = j;
          while (i++ < N) {
            if (text.charCodeAt(i) === 34) {
              if (text.charCodeAt(i + 1) !== 34) break;
              ++i;
            }
          }
          I = i + 2;
          var c = text.charCodeAt(i + 1);
          if (c === 13) {
            eol = true;
            if (text.charCodeAt(i + 2) === 10) ++I;
          } else if (c === 10) {
            eol = true;
          }
          return text.substring(j + 1, i).replace(/""/g, '"');
        }
        while (I < N) {
          var c = text.charCodeAt(I++), k = 1;
          if (c === 10) eol = true; else if (c === 13) {
            eol = true;
            if (text.charCodeAt(I) === 10) ++I, ++k;
          } else if (c !== delimiterCode) continue;
          return text.substring(j, I - k);
        }
        return text.substring(j);
      }
      while ((t = token()) !== EOF) {
        var a = [];
        while (t !== EOL && t !== EOF) {
          a.push(t);
          t = token();
        }
        if (f && !(a = f(a, n++))) continue;
        rows.push(a);
      }
      return rows;
    };
    dsv.format = function(rows) {
      if (Array.isArray(rows[0])) return dsv.formatRows(rows);
      var fieldSet = new d3_Set(), fields = [];
      rows.forEach(function(row) {
        for (var field in row) {
          if (!fieldSet.has(field)) {
            fields.push(fieldSet.add(field));
          }
        }
      });
      return [ fields.map(formatValue).join(delimiter) ].concat(rows.map(function(row) {
        return fields.map(function(field) {
          return formatValue(row[field]);
        }).join(delimiter);
      })).join("\n");
    };
    dsv.formatRows = function(rows) {
      return rows.map(formatRow).join("\n");
    };
    function formatRow(row) {
      return row.map(formatValue).join(delimiter);
    }
    function formatValue(text) {
      return reFormat.test(text) ? '"' + text.replace(/\"/g, '""') + '"' : text;
    }
    return dsv;
  };
  d3.csv = d3.dsv(",", "text/csv");
  d3.tsv = d3.dsv("	", "text/tab-separated-values");
  var d3_timer_queueHead, d3_timer_queueTail, d3_timer_interval, d3_timer_timeout, d3_timer_active, d3_timer_frame = d3_window[d3_vendorSymbol(d3_window, "requestAnimationFrame")] || function(callback) {
    setTimeout(callback, 17);
  };
  d3.timer = function(callback, delay, then) {
    var n = arguments.length;
    if (n < 2) delay = 0;
    if (n < 3) then = Date.now();
    var time = then + delay, timer = {
      c: callback,
      t: time,
      f: false,
      n: null
    };
    if (d3_timer_queueTail) d3_timer_queueTail.n = timer; else d3_timer_queueHead = timer;
    d3_timer_queueTail = timer;
    if (!d3_timer_interval) {
      d3_timer_timeout = clearTimeout(d3_timer_timeout);
      d3_timer_interval = 1;
      d3_timer_frame(d3_timer_step);
    }
  };
  function d3_timer_step() {
    var now = d3_timer_mark(), delay = d3_timer_sweep() - now;
    if (delay > 24) {
      if (isFinite(delay)) {
        clearTimeout(d3_timer_timeout);
        d3_timer_timeout = setTimeout(d3_timer_step, delay);
      }
      d3_timer_interval = 0;
    } else {
      d3_timer_interval = 1;
      d3_timer_frame(d3_timer_step);
    }
  }
  d3.timer.flush = function() {
    d3_timer_mark();
    d3_timer_sweep();
  };
  function d3_timer_mark() {
    var now = Date.now();
    d3_timer_active = d3_timer_queueHead;
    while (d3_timer_active) {
      if (now >= d3_timer_active.t) d3_timer_active.f = d3_timer_active.c(now - d3_timer_active.t);
      d3_timer_active = d3_timer_active.n;
    }
    return now;
  }
  function d3_timer_sweep() {
    var t0, t1 = d3_timer_queueHead, time = Infinity;
    while (t1) {
      if (t1.f) {
        t1 = t0 ? t0.n = t1.n : d3_timer_queueHead = t1.n;
      } else {
        if (t1.t < time) time = t1.t;
        t1 = (t0 = t1).n;
      }
    }
    d3_timer_queueTail = t0;
    return time;
  }
  var d3_format_decimalPoint = ".", d3_format_thousandsSeparator = ",", d3_format_grouping = [ 3, 3 ], d3_format_currencySymbol = "$";
  var d3_formatPrefixes = [ "y", "z", "a", "f", "p", "n", "µ", "m", "", "k", "M", "G", "T", "P", "E", "Z", "Y" ].map(d3_formatPrefix);
  d3.formatPrefix = function(value, precision) {
    var i = 0;
    if (value) {
      if (value < 0) value *= -1;
      if (precision) value = d3.round(value, d3_format_precision(value, precision));
      i = 1 + Math.floor(1e-12 + Math.log(value) / Math.LN10);
      i = Math.max(-24, Math.min(24, Math.floor((i <= 0 ? i + 1 : i - 1) / 3) * 3));
    }
    return d3_formatPrefixes[8 + i / 3];
  };
  function d3_formatPrefix(d, i) {
    var k = Math.pow(10, abs(8 - i) * 3);
    return {
      scale: i > 8 ? function(d) {
        return d / k;
      } : function(d) {
        return d * k;
      },
      symbol: d
    };
  }
  d3.round = function(x, n) {
    return n ? Math.round(x * (n = Math.pow(10, n))) / n : Math.round(x);
  };
  d3.format = function(specifier) {
    var match = d3_format_re.exec(specifier), fill = match[1] || " ", align = match[2] || ">", sign = match[3] || "", symbol = match[4] || "", zfill = match[5], width = +match[6], comma = match[7], precision = match[8], type = match[9], scale = 1, suffix = "", integer = false;
    if (precision) precision = +precision.substring(1);
    if (zfill || fill === "0" && align === "=") {
      zfill = fill = "0";
      align = "=";
      if (comma) width -= Math.floor((width - 1) / 4);
    }
    switch (type) {
     case "n":
      comma = true;
      type = "g";
      break;

     case "%":
      scale = 100;
      suffix = "%";
      type = "f";
      break;

     case "p":
      scale = 100;
      suffix = "%";
      type = "r";
      break;

     case "b":
     case "o":
     case "x":
     case "X":
      if (symbol === "#") symbol = "0" + type.toLowerCase();

     case "c":
     case "d":
      integer = true;
      precision = 0;
      break;

     case "s":
      scale = -1;
      type = "r";
      break;
    }
    if (symbol === "#") symbol = ""; else if (symbol === "$") symbol = d3_format_currencySymbol;
    if (type == "r" && !precision) type = "g";
    if (precision != null) {
      if (type == "g") precision = Math.max(1, Math.min(21, precision)); else if (type == "e" || type == "f") precision = Math.max(0, Math.min(20, precision));
    }
    type = d3_format_types.get(type) || d3_format_typeDefault;
    var zcomma = zfill && comma;
    return function(value) {
      if (integer && value % 1) return "";
      var negative = value < 0 || value === 0 && 1 / value < 0 ? (value = -value, "-") : sign;
      if (scale < 0) {
        var prefix = d3.formatPrefix(value, precision);
        value = prefix.scale(value);
        suffix = prefix.symbol;
      } else {
        value *= scale;
      }
      value = type(value, precision);
      var i = value.lastIndexOf("."), before = i < 0 ? value : value.substring(0, i), after = i < 0 ? "" : d3_format_decimalPoint + value.substring(i + 1);
      if (!zfill && comma) before = d3_format_group(before);
      var length = symbol.length + before.length + after.length + (zcomma ? 0 : negative.length), padding = length < width ? new Array(length = width - length + 1).join(fill) : "";
      if (zcomma) before = d3_format_group(padding + before);
      negative += symbol;
      value = before + after;
      return (align === "<" ? negative + value + padding : align === ">" ? padding + negative + value : align === "^" ? padding.substring(0, length >>= 1) + negative + value + padding.substring(length) : negative + (zcomma ? value : padding + value)) + suffix;
    };
  };
  var d3_format_re = /(?:([^{])?([<>=^]))?([+\- ])?([$#])?(0)?(\d+)?(,)?(\.-?\d+)?([a-z%])?/i;
  var d3_format_types = d3.map({
    b: function(x) {
      return x.toString(2);
    },
    c: function(x) {
      return String.fromCharCode(x);
    },
    o: function(x) {
      return x.toString(8);
    },
    x: function(x) {
      return x.toString(16);
    },
    X: function(x) {
      return x.toString(16).toUpperCase();
    },
    g: function(x, p) {
      return x.toPrecision(p);
    },
    e: function(x, p) {
      return x.toExponential(p);
    },
    f: function(x, p) {
      return x.toFixed(p);
    },
    r: function(x, p) {
      return (x = d3.round(x, d3_format_precision(x, p))).toFixed(Math.max(0, Math.min(20, d3_format_precision(x * (1 + 1e-15), p))));
    }
  });
  function d3_format_precision(x, p) {
    return p - (x ? Math.ceil(Math.log(x) / Math.LN10) : 1);
  }
  function d3_format_typeDefault(x) {
    return x + "";
  }
  var d3_format_group = d3_identity;
  if (d3_format_grouping) {
    var d3_format_groupingLength = d3_format_grouping.length;
    d3_format_group = function(value) {
      var i = value.length, t = [], j = 0, g = d3_format_grouping[0];
      while (i > 0 && g > 0) {
        t.push(value.substring(i -= g, i + g));
        g = d3_format_grouping[j = (j + 1) % d3_format_groupingLength];
      }
      return t.reverse().join(d3_format_thousandsSeparator);
    };
  }
  d3.geo = {};
  function d3_adder() {}
  d3_adder.prototype = {
    s: 0,
    t: 0,
    add: function(y) {
      d3_adderSum(y, this.t, d3_adderTemp);
      d3_adderSum(d3_adderTemp.s, this.s, this);
      if (this.s) this.t += d3_adderTemp.t; else this.s = d3_adderTemp.t;
    },
    reset: function() {
      this.s = this.t = 0;
    },
    valueOf: function() {
      return this.s;
    }
  };
  var d3_adderTemp = new d3_adder();
  function d3_adderSum(a, b, o) {
    var x = o.s = a + b, bv = x - a, av = x - bv;
    o.t = a - av + (b - bv);
  }
  d3.geo.stream = function(object, listener) {
    if (object && d3_geo_streamObjectType.hasOwnProperty(object.type)) {
      d3_geo_streamObjectType[object.type](object, listener);
    } else {
      d3_geo_streamGeometry(object, listener);
    }
  };
  function d3_geo_streamGeometry(geometry, listener) {
    if (geometry && d3_geo_streamGeometryType.hasOwnProperty(geometry.type)) {
      d3_geo_streamGeometryType[geometry.type](geometry, listener);
    }
  }
  var d3_geo_streamObjectType = {
    Feature: function(feature, listener) {
      d3_geo_streamGeometry(feature.geometry, listener);
    },
    FeatureCollection: function(object, listener) {
      var features = object.features, i = -1, n = features.length;
      while (++i < n) d3_geo_streamGeometry(features[i].geometry, listener);
    }
  };
  var d3_geo_streamGeometryType = {
    Sphere: function(object, listener) {
      listener.sphere();
    },
    Point: function(object, listener) {
      object = object.coordinates;
      listener.point(object[0], object[1], object[2]);
    },
    MultiPoint: function(object, listener) {
      var coordinates = object.coordinates, i = -1, n = coordinates.length;
      while (++i < n) object = coordinates[i], listener.point(object[0], object[1], object[2]);
    },
    LineString: function(object, listener) {
      d3_geo_streamLine(object.coordinates, listener, 0);
    },
    MultiLineString: function(object, listener) {
      var coordinates = object.coordinates, i = -1, n = coordinates.length;
      while (++i < n) d3_geo_streamLine(coordinates[i], listener, 0);
    },
    Polygon: function(object, listener) {
      d3_geo_streamPolygon(object.coordinates, listener);
    },
    MultiPolygon: function(object, listener) {
      var coordinates = object.coordinates, i = -1, n = coordinates.length;
      while (++i < n) d3_geo_streamPolygon(coordinates[i], listener);
    },
    GeometryCollection: function(object, listener) {
      var geometries = object.geometries, i = -1, n = geometries.length;
      while (++i < n) d3_geo_streamGeometry(geometries[i], listener);
    }
  };
  function d3_geo_streamLine(coordinates, listener, closed) {
    var i = -1, n = coordinates.length - closed, coordinate;
    listener.lineStart();
    while (++i < n) coordinate = coordinates[i], listener.point(coordinate[0], coordinate[1], coordinate[2]);
    listener.lineEnd();
  }
  function d3_geo_streamPolygon(coordinates, listener) {
    var i = -1, n = coordinates.length;
    listener.polygonStart();
    while (++i < n) d3_geo_streamLine(coordinates[i], listener, 1);
    listener.polygonEnd();
  }
  d3.geo.area = function(object) {
    d3_geo_areaSum = 0;
    d3.geo.stream(object, d3_geo_area);
    return d3_geo_areaSum;
  };
  var d3_geo_areaSum, d3_geo_areaRingSum = new d3_adder();
  var d3_geo_area = {
    sphere: function() {
      d3_geo_areaSum += 4 * π;
    },
    point: d3_noop,
    lineStart: d3_noop,
    lineEnd: d3_noop,
    polygonStart: function() {
      d3_geo_areaRingSum.reset();
      d3_geo_area.lineStart = d3_geo_areaRingStart;
    },
    polygonEnd: function() {
      var area = 2 * d3_geo_areaRingSum;
      d3_geo_areaSum += area < 0 ? 4 * π + area : area;
      d3_geo_area.lineStart = d3_geo_area.lineEnd = d3_geo_area.point = d3_noop;
    }
  };
  function d3_geo_areaRingStart() {
    var λ00, φ00, λ0, cosφ0, sinφ0;
    d3_geo_area.point = function(λ, φ) {
      d3_geo_area.point = nextPoint;
      λ0 = (λ00 = λ) * d3_radians, cosφ0 = Math.cos(φ = (φ00 = φ) * d3_radians / 2 + π / 4), 
      sinφ0 = Math.sin(φ);
    };
    function nextPoint(λ, φ) {
      λ *= d3_radians;
      φ = φ * d3_radians / 2 + π / 4;
      var dλ = λ - λ0, cosφ = Math.cos(φ), sinφ = Math.sin(φ), k = sinφ0 * sinφ, u = cosφ0 * cosφ + k * Math.cos(dλ), v = k * Math.sin(dλ);
      d3_geo_areaRingSum.add(Math.atan2(v, u));
      λ0 = λ, cosφ0 = cosφ, sinφ0 = sinφ;
    }
    d3_geo_area.lineEnd = function() {
      nextPoint(λ00, φ00);
    };
  }
  function d3_geo_cartesian(spherical) {
    var λ = spherical[0], φ = spherical[1], cosφ = Math.cos(φ);
    return [ cosφ * Math.cos(λ), cosφ * Math.sin(λ), Math.sin(φ) ];
  }
  function d3_geo_cartesianDot(a, b) {
    return a[0] * b[0] + a[1] * b[1] + a[2] * b[2];
  }
  function d3_geo_cartesianCross(a, b) {
    return [ a[1] * b[2] - a[2] * b[1], a[2] * b[0] - a[0] * b[2], a[0] * b[1] - a[1] * b[0] ];
  }
  function d3_geo_cartesianAdd(a, b) {
    a[0] += b[0];
    a[1] += b[1];
    a[2] += b[2];
  }
  function d3_geo_cartesianScale(vector, k) {
    return [ vector[0] * k, vector[1] * k, vector[2] * k ];
  }
  function d3_geo_cartesianNormalize(d) {
    var l = Math.sqrt(d[0] * d[0] + d[1] * d[1] + d[2] * d[2]);
    d[0] /= l;
    d[1] /= l;
    d[2] /= l;
  }
  function d3_geo_spherical(cartesian) {
    return [ Math.atan2(cartesian[1], cartesian[0]), d3_asin(cartesian[2]) ];
  }
  function d3_geo_sphericalEqual(a, b) {
    return abs(a[0] - b[0]) < ε && abs(a[1] - b[1]) < ε;
  }
  d3.geo.bounds = function() {
    var λ0, φ0, λ1, φ1, λ_, λ__, φ__, p0, dλSum, ranges, range;
    var bound = {
      point: point,
      lineStart: lineStart,
      lineEnd: lineEnd,
      polygonStart: function() {
        bound.point = ringPoint;
        bound.lineStart = ringStart;
        bound.lineEnd = ringEnd;
        dλSum = 0;
        d3_geo_area.polygonStart();
      },
      polygonEnd: function() {
        d3_geo_area.polygonEnd();
        bound.point = point;
        bound.lineStart = lineStart;
        bound.lineEnd = lineEnd;
        if (d3_geo_areaRingSum < 0) λ0 = -(λ1 = 180), φ0 = -(φ1 = 90); else if (dλSum > ε) φ1 = 90; else if (dλSum < -ε) φ0 = -90;
        range[0] = λ0, range[1] = λ1;
      }
    };
    function point(λ, φ) {
      ranges.push(range = [ λ0 = λ, λ1 = λ ]);
      if (φ < φ0) φ0 = φ;
      if (φ > φ1) φ1 = φ;
    }
    function linePoint(λ, φ) {
      var p = d3_geo_cartesian([ λ * d3_radians, φ * d3_radians ]);
      if (p0) {
        var normal = d3_geo_cartesianCross(p0, p), equatorial = [ normal[1], -normal[0], 0 ], inflection = d3_geo_cartesianCross(equatorial, normal);
        d3_geo_cartesianNormalize(inflection);
        inflection = d3_geo_spherical(inflection);
        var dλ = λ - λ_, s = dλ > 0 ? 1 : -1, λi = inflection[0] * d3_degrees * s, antimeridian = abs(dλ) > 180;
        if (antimeridian ^ (s * λ_ < λi && λi < s * λ)) {
          var φi = inflection[1] * d3_degrees;
          if (φi > φ1) φ1 = φi;
        } else if (λi = (λi + 360) % 360 - 180, antimeridian ^ (s * λ_ < λi && λi < s * λ)) {
          var φi = -inflection[1] * d3_degrees;
          if (φi < φ0) φ0 = φi;
        } else {
          if (φ < φ0) φ0 = φ;
          if (φ > φ1) φ1 = φ;
        }
        if (antimeridian) {
          if (λ < λ_) {
            if (angle(λ0, λ) > angle(λ0, λ1)) λ1 = λ;
          } else {
            if (angle(λ, λ1) > angle(λ0, λ1)) λ0 = λ;
          }
        } else {
          if (λ1 >= λ0) {
            if (λ < λ0) λ0 = λ;
            if (λ > λ1) λ1 = λ;
          } else {
            if (λ > λ_) {
              if (angle(λ0, λ) > angle(λ0, λ1)) λ1 = λ;
            } else {
              if (angle(λ, λ1) > angle(λ0, λ1)) λ0 = λ;
            }
          }
        }
      } else {
        point(λ, φ);
      }
      p0 = p, λ_ = λ;
    }
    function lineStart() {
      bound.point = linePoint;
    }
    function lineEnd() {
      range[0] = λ0, range[1] = λ1;
      bound.point = point;
      p0 = null;
    }
    function ringPoint(λ, φ) {
      if (p0) {
        var dλ = λ - λ_;
        dλSum += abs(dλ) > 180 ? dλ + (dλ > 0 ? 360 : -360) : dλ;
      } else λ__ = λ, φ__ = φ;
      d3_geo_area.point(λ, φ);
      linePoint(λ, φ);
    }
    function ringStart() {
      d3_geo_area.lineStart();
    }
    function ringEnd() {
      ringPoint(λ__, φ__);
      d3_geo_area.lineEnd();
      if (abs(dλSum) > ε) λ0 = -(λ1 = 180);
      range[0] = λ0, range[1] = λ1;
      p0 = null;
    }
    function angle(λ0, λ1) {
      return (λ1 -= λ0) < 0 ? λ1 + 360 : λ1;
    }
    function compareRanges(a, b) {
      return a[0] - b[0];
    }
    function withinRange(x, range) {
      return range[0] <= range[1] ? range[0] <= x && x <= range[1] : x < range[0] || range[1] < x;
    }
    return function(feature) {
      φ1 = λ1 = -(λ0 = φ0 = Infinity);
      ranges = [];
      d3.geo.stream(feature, bound);
      var n = ranges.length;
      if (n) {
        ranges.sort(compareRanges);
        for (var i = 1, a = ranges[0], b, merged = [ a ]; i < n; ++i) {
          b = ranges[i];
          if (withinRange(b[0], a) || withinRange(b[1], a)) {
            if (angle(a[0], b[1]) > angle(a[0], a[1])) a[1] = b[1];
            if (angle(b[0], a[1]) > angle(a[0], a[1])) a[0] = b[0];
          } else {
            merged.push(a = b);
          }
        }
        var best = -Infinity, dλ;
        for (var n = merged.length - 1, i = 0, a = merged[n], b; i <= n; a = b, ++i) {
          b = merged[i];
          if ((dλ = angle(a[1], b[0])) > best) best = dλ, λ0 = b[0], λ1 = a[1];
        }
      }
      ranges = range = null;
      return λ0 === Infinity || φ0 === Infinity ? [ [ NaN, NaN ], [ NaN, NaN ] ] : [ [ λ0, φ0 ], [ λ1, φ1 ] ];
    };
  }();
  d3.geo.centroid = function(object) {
    d3_geo_centroidW0 = d3_geo_centroidW1 = d3_geo_centroidX0 = d3_geo_centroidY0 = d3_geo_centroidZ0 = d3_geo_centroidX1 = d3_geo_centroidY1 = d3_geo_centroidZ1 = d3_geo_centroidX2 = d3_geo_centroidY2 = d3_geo_centroidZ2 = 0;
    d3.geo.stream(object, d3_geo_centroid);
    var x = d3_geo_centroidX2, y = d3_geo_centroidY2, z = d3_geo_centroidZ2, m = x * x + y * y + z * z;
    if (m < ε2) {
      x = d3_geo_centroidX1, y = d3_geo_centroidY1, z = d3_geo_centroidZ1;
      if (d3_geo_centroidW1 < ε) x = d3_geo_centroidX0, y = d3_geo_centroidY0, z = d3_geo_centroidZ0;
      m = x * x + y * y + z * z;
      if (m < ε2) return [ NaN, NaN ];
    }
    return [ Math.atan2(y, x) * d3_degrees, d3_asin(z / Math.sqrt(m)) * d3_degrees ];
  };
  var d3_geo_centroidW0, d3_geo_centroidW1, d3_geo_centroidX0, d3_geo_centroidY0, d3_geo_centroidZ0, d3_geo_centroidX1, d3_geo_centroidY1, d3_geo_centroidZ1, d3_geo_centroidX2, d3_geo_centroidY2, d3_geo_centroidZ2;
  var d3_geo_centroid = {
    sphere: d3_noop,
    point: d3_geo_centroidPoint,
    lineStart: d3_geo_centroidLineStart,
    lineEnd: d3_geo_centroidLineEnd,
    polygonStart: function() {
      d3_geo_centroid.lineStart = d3_geo_centroidRingStart;
    },
    polygonEnd: function() {
      d3_geo_centroid.lineStart = d3_geo_centroidLineStart;
    }
  };
  function d3_geo_centroidPoint(λ, φ) {
    λ *= d3_radians;
    var cosφ = Math.cos(φ *= d3_radians);
    d3_geo_centroidPointXYZ(cosφ * Math.cos(λ), cosφ * Math.sin(λ), Math.sin(φ));
  }
  function d3_geo_centroidPointXYZ(x, y, z) {
    ++d3_geo_centroidW0;
    d3_geo_centroidX0 += (x - d3_geo_centroidX0) / d3_geo_centroidW0;
    d3_geo_centroidY0 += (y - d3_geo_centroidY0) / d3_geo_centroidW0;
    d3_geo_centroidZ0 += (z - d3_geo_centroidZ0) / d3_geo_centroidW0;
  }
  function d3_geo_centroidLineStart() {
    var x0, y0, z0;
    d3_geo_centroid.point = function(λ, φ) {
      λ *= d3_radians;
      var cosφ = Math.cos(φ *= d3_radians);
      x0 = cosφ * Math.cos(λ);
      y0 = cosφ * Math.sin(λ);
      z0 = Math.sin(φ);
      d3_geo_centroid.point = nextPoint;
      d3_geo_centroidPointXYZ(x0, y0, z0);
    };
    function nextPoint(λ, φ) {
      λ *= d3_radians;
      var cosφ = Math.cos(φ *= d3_radians), x = cosφ * Math.cos(λ), y = cosφ * Math.sin(λ), z = Math.sin(φ), w = Math.atan2(Math.sqrt((w = y0 * z - z0 * y) * w + (w = z0 * x - x0 * z) * w + (w = x0 * y - y0 * x) * w), x0 * x + y0 * y + z0 * z);
      d3_geo_centroidW1 += w;
      d3_geo_centroidX1 += w * (x0 + (x0 = x));
      d3_geo_centroidY1 += w * (y0 + (y0 = y));
      d3_geo_centroidZ1 += w * (z0 + (z0 = z));
      d3_geo_centroidPointXYZ(x0, y0, z0);
    }
  }
  function d3_geo_centroidLineEnd() {
    d3_geo_centroid.point = d3_geo_centroidPoint;
  }
  function d3_geo_centroidRingStart() {
    var λ00, φ00, x0, y0, z0;
    d3_geo_centroid.point = function(λ, φ) {
      λ00 = λ, φ00 = φ;
      d3_geo_centroid.point = nextPoint;
      λ *= d3_radians;
      var cosφ = Math.cos(φ *= d3_radians);
      x0 = cosφ * Math.cos(λ);
      y0 = cosφ * Math.sin(λ);
      z0 = Math.sin(φ);
      d3_geo_centroidPointXYZ(x0, y0, z0);
    };
    d3_geo_centroid.lineEnd = function() {
      nextPoint(λ00, φ00);
      d3_geo_centroid.lineEnd = d3_geo_centroidLineEnd;
      d3_geo_centroid.point = d3_geo_centroidPoint;
    };
    function nextPoint(λ, φ) {
      λ *= d3_radians;
      var cosφ = Math.cos(φ *= d3_radians), x = cosφ * Math.cos(λ), y = cosφ * Math.sin(λ), z = Math.sin(φ), cx = y0 * z - z0 * y, cy = z0 * x - x0 * z, cz = x0 * y - y0 * x, m = Math.sqrt(cx * cx + cy * cy + cz * cz), u = x0 * x + y0 * y + z0 * z, v = m && -d3_acos(u) / m, w = Math.atan2(m, u);
      d3_geo_centroidX2 += v * cx;
      d3_geo_centroidY2 += v * cy;
      d3_geo_centroidZ2 += v * cz;
      d3_geo_centroidW1 += w;
      d3_geo_centroidX1 += w * (x0 + (x0 = x));
      d3_geo_centroidY1 += w * (y0 + (y0 = y));
      d3_geo_centroidZ1 += w * (z0 + (z0 = z));
      d3_geo_centroidPointXYZ(x0, y0, z0);
    }
  }
  function d3_true() {
    return true;
  }
  function d3_geo_clipPolygon(segments, compare, clipStartInside, interpolate, listener) {
    var subject = [], clip = [];
    segments.forEach(function(segment) {
      if ((n = segment.length - 1) <= 0) return;
      var n, p0 = segment[0], p1 = segment[n];
      if (d3_geo_sphericalEqual(p0, p1)) {
        listener.lineStart();
        for (var i = 0; i < n; ++i) listener.point((p0 = segment[i])[0], p0[1]);
        listener.lineEnd();
        return;
      }
      var a = new d3_geo_clipPolygonIntersection(p0, segment, null, true), b = new d3_geo_clipPolygonIntersection(p0, null, a, false);
      a.o = b;
      subject.push(a);
      clip.push(b);
      a = new d3_geo_clipPolygonIntersection(p1, segment, null, false);
      b = new d3_geo_clipPolygonIntersection(p1, null, a, true);
      a.o = b;
      subject.push(a);
      clip.push(b);
    });
    clip.sort(compare);
    d3_geo_clipPolygonLinkCircular(subject);
    d3_geo_clipPolygonLinkCircular(clip);
    if (!subject.length) return;
    for (var i = 0, entry = clipStartInside, n = clip.length; i < n; ++i) {
      clip[i].e = entry = !entry;
    }
    var start = subject[0], points, point;
    while (1) {
      var current = start, isSubject = true;
      while (current.v) if ((current = current.n) === start) return;
      points = current.z;
      listener.lineStart();
      do {
        current.v = current.o.v = true;
        if (current.e) {
          if (isSubject) {
            for (var i = 0, n = points.length; i < n; ++i) listener.point((point = points[i])[0], point[1]);
          } else {
            interpolate(current.x, current.n.x, 1, listener);
          }
          current = current.n;
        } else {
          if (isSubject) {
            points = current.p.z;
            for (var i = points.length - 1; i >= 0; --i) listener.point((point = points[i])[0], point[1]);
          } else {
            interpolate(current.x, current.p.x, -1, listener);
          }
          current = current.p;
        }
        current = current.o;
        points = current.z;
        isSubject = !isSubject;
      } while (!current.v);
      listener.lineEnd();
    }
  }
  function d3_geo_clipPolygonLinkCircular(array) {
    if (!(n = array.length)) return;
    var n, i = 0, a = array[0], b;
    while (++i < n) {
      a.n = b = array[i];
      b.p = a;
      a = b;
    }
    a.n = b = array[0];
    b.p = a;
  }
  function d3_geo_clipPolygonIntersection(point, points, other, entry) {
    this.x = point;
    this.z = points;
    this.o = other;
    this.e = entry;
    this.v = false;
    this.n = this.p = null;
  }
  function d3_geo_clip(pointVisible, clipLine, interpolate, clipStart) {
    return function(rotate, listener) {
      var line = clipLine(listener), rotatedClipStart = rotate.invert(clipStart[0], clipStart[1]);
      var clip = {
        point: point,
        lineStart: lineStart,
        lineEnd: lineEnd,
        polygonStart: function() {
          clip.point = pointRing;
          clip.lineStart = ringStart;
          clip.lineEnd = ringEnd;
          segments = [];
          polygon = [];
          listener.polygonStart();
        },
        polygonEnd: function() {
          clip.point = point;
          clip.lineStart = lineStart;
          clip.lineEnd = lineEnd;
          segments = d3.merge(segments);
          var clipStartInside = d3_geo_pointInPolygon(rotatedClipStart, polygon);
          if (segments.length) {
            d3_geo_clipPolygon(segments, d3_geo_clipSort, clipStartInside, interpolate, listener);
          } else if (clipStartInside) {
            listener.lineStart();
            interpolate(null, null, 1, listener);
            listener.lineEnd();
          }
          listener.polygonEnd();
          segments = polygon = null;
        },
        sphere: function() {
          listener.polygonStart();
          listener.lineStart();
          interpolate(null, null, 1, listener);
          listener.lineEnd();
          listener.polygonEnd();
        }
      };
      function point(λ, φ) {
        var point = rotate(λ, φ);
        if (pointVisible(λ = point[0], φ = point[1])) listener.point(λ, φ);
      }
      function pointLine(λ, φ) {
        var point = rotate(λ, φ);
        line.point(point[0], point[1]);
      }
      function lineStart() {
        clip.point = pointLine;
        line.lineStart();
      }
      function lineEnd() {
        clip.point = point;
        line.lineEnd();
      }
      var segments;
      var buffer = d3_geo_clipBufferListener(), ringListener = clipLine(buffer), polygon, ring;
      function pointRing(λ, φ) {
        ring.push([ λ, φ ]);
        var point = rotate(λ, φ);
        ringListener.point(point[0], point[1]);
      }
      function ringStart() {
        ringListener.lineStart();
        ring = [];
      }
      function ringEnd() {
        pointRing(ring[0][0], ring[0][1]);
        ringListener.lineEnd();
        var clean = ringListener.clean(), ringSegments = buffer.buffer(), segment, n = ringSegments.length;
        ring.pop();
        polygon.push(ring);
        ring = null;
        if (!n) return;
        if (clean & 1) {
          segment = ringSegments[0];
          var n = segment.length - 1, i = -1, point;
          listener.lineStart();
          while (++i < n) listener.point((point = segment[i])[0], point[1]);
          listener.lineEnd();
          return;
        }
        if (n > 1 && clean & 2) ringSegments.push(ringSegments.pop().concat(ringSegments.shift()));
        segments.push(ringSegments.filter(d3_geo_clipSegmentLength1));
      }
      return clip;
    };
  }
  function d3_geo_clipSegmentLength1(segment) {
    return segment.length > 1;
  }
  function d3_geo_clipBufferListener() {
    var lines = [], line;
    return {
      lineStart: function() {
        lines.push(line = []);
      },
      point: function(λ, φ) {
        line.push([ λ, φ ]);
      },
      lineEnd: d3_noop,
      buffer: function() {
        var buffer = lines;
        lines = [];
        line = null;
        return buffer;
      },
      rejoin: function() {
        if (lines.length > 1) lines.push(lines.pop().concat(lines.shift()));
      }
    };
  }
  function d3_geo_clipSort(a, b) {
    return ((a = a.x)[0] < 0 ? a[1] - halfπ - ε : halfπ - a[1]) - ((b = b.x)[0] < 0 ? b[1] - halfπ - ε : halfπ - b[1]);
  }
  function d3_geo_pointInPolygon(point, polygon) {
    var meridian = point[0], parallel = point[1], meridianNormal = [ Math.sin(meridian), -Math.cos(meridian), 0 ], polarAngle = 0, winding = 0;
    d3_geo_areaRingSum.reset();
    for (var i = 0, n = polygon.length; i < n; ++i) {
      var ring = polygon[i], m = ring.length;
      if (!m) continue;
      var point0 = ring[0], λ0 = point0[0], φ0 = point0[1] / 2 + π / 4, sinφ0 = Math.sin(φ0), cosφ0 = Math.cos(φ0), j = 1;
      while (true) {
        if (j === m) j = 0;
        point = ring[j];
        var λ = point[0], φ = point[1] / 2 + π / 4, sinφ = Math.sin(φ), cosφ = Math.cos(φ), dλ = λ - λ0, antimeridian = abs(dλ) > π, k = sinφ0 * sinφ;
        d3_geo_areaRingSum.add(Math.atan2(k * Math.sin(dλ), cosφ0 * cosφ + k * Math.cos(dλ)));
        polarAngle += antimeridian ? dλ + (dλ >= 0 ? τ : -τ) : dλ;
        if (antimeridian ^ λ0 >= meridian ^ λ >= meridian) {
          var arc = d3_geo_cartesianCross(d3_geo_cartesian(point0), d3_geo_cartesian(point));
          d3_geo_cartesianNormalize(arc);
          var intersection = d3_geo_cartesianCross(meridianNormal, arc);
          d3_geo_cartesianNormalize(intersection);
          var φarc = (antimeridian ^ dλ >= 0 ? -1 : 1) * d3_asin(intersection[2]);
          if (parallel > φarc || parallel === φarc && (arc[0] || arc[1])) {
            winding += antimeridian ^ dλ >= 0 ? 1 : -1;
          }
        }
        if (!j++) break;
        λ0 = λ, sinφ0 = sinφ, cosφ0 = cosφ, point0 = point;
      }
    }
    return (polarAngle < -ε || polarAngle < ε && d3_geo_areaRingSum < 0) ^ winding & 1;
  }
  var d3_geo_clipAntimeridian = d3_geo_clip(d3_true, d3_geo_clipAntimeridianLine, d3_geo_clipAntimeridianInterpolate, [ -π, -π / 2 ]);
  function d3_geo_clipAntimeridianLine(listener) {
    var λ0 = NaN, φ0 = NaN, sλ0 = NaN, clean;
    return {
      lineStart: function() {
        listener.lineStart();
        clean = 1;
      },
      point: function(λ1, φ1) {
        var sλ1 = λ1 > 0 ? π : -π, dλ = abs(λ1 - λ0);
        if (abs(dλ - π) < ε) {
          listener.point(λ0, φ0 = (φ0 + φ1) / 2 > 0 ? halfπ : -halfπ);
          listener.point(sλ0, φ0);
          listener.lineEnd();
          listener.lineStart();
          listener.point(sλ1, φ0);
          listener.point(λ1, φ0);
          clean = 0;
        } else if (sλ0 !== sλ1 && dλ >= π) {
          if (abs(λ0 - sλ0) < ε) λ0 -= sλ0 * ε;
          if (abs(λ1 - sλ1) < ε) λ1 -= sλ1 * ε;
          φ0 = d3_geo_clipAntimeridianIntersect(λ0, φ0, λ1, φ1);
          listener.point(sλ0, φ0);
          listener.lineEnd();
          listener.lineStart();
          listener.point(sλ1, φ0);
          clean = 0;
        }
        listener.point(λ0 = λ1, φ0 = φ1);
        sλ0 = sλ1;
      },
      lineEnd: function() {
        listener.lineEnd();
        λ0 = φ0 = NaN;
      },
      clean: function() {
        return 2 - clean;
      }
    };
  }
  function d3_geo_clipAntimeridianIntersect(λ0, φ0, λ1, φ1) {
    var cosφ0, cosφ1, sinλ0_λ1 = Math.sin(λ0 - λ1);
    return abs(sinλ0_λ1) > ε ? Math.atan((Math.sin(φ0) * (cosφ1 = Math.cos(φ1)) * Math.sin(λ1) - Math.sin(φ1) * (cosφ0 = Math.cos(φ0)) * Math.sin(λ0)) / (cosφ0 * cosφ1 * sinλ0_λ1)) : (φ0 + φ1) / 2;
  }
  function d3_geo_clipAntimeridianInterpolate(from, to, direction, listener) {
    var φ;
    if (from == null) {
      φ = direction * halfπ;
      listener.point(-π, φ);
      listener.point(0, φ);
      listener.point(π, φ);
      listener.point(π, 0);
      listener.point(π, -φ);
      listener.point(0, -φ);
      listener.point(-π, -φ);
      listener.point(-π, 0);
      listener.point(-π, φ);
    } else if (abs(from[0] - to[0]) > ε) {
      var s = from[0] < to[0] ? π : -π;
      φ = direction * s / 2;
      listener.point(-s, φ);
      listener.point(0, φ);
      listener.point(s, φ);
    } else {
      listener.point(to[0], to[1]);
    }
  }
  function d3_geo_clipCircle(radius) {
    var cr = Math.cos(radius), smallRadius = cr > 0, notHemisphere = abs(cr) > ε, interpolate = d3_geo_circleInterpolate(radius, 6 * d3_radians);
    return d3_geo_clip(visible, clipLine, interpolate, smallRadius ? [ 0, -radius ] : [ -π, radius - π ]);
    function visible(λ, φ) {
      return Math.cos(λ) * Math.cos(φ) > cr;
    }
    function clipLine(listener) {
      var point0, c0, v0, v00, clean;
      return {
        lineStart: function() {
          v00 = v0 = false;
          clean = 1;
        },
        point: function(λ, φ) {
          var point1 = [ λ, φ ], point2, v = visible(λ, φ), c = smallRadius ? v ? 0 : code(λ, φ) : v ? code(λ + (λ < 0 ? π : -π), φ) : 0;
          if (!point0 && (v00 = v0 = v)) listener.lineStart();
          if (v !== v0) {
            point2 = intersect(point0, point1);
            if (d3_geo_sphericalEqual(point0, point2) || d3_geo_sphericalEqual(point1, point2)) {
              point1[0] += ε;
              point1[1] += ε;
              v = visible(point1[0], point1[1]);
            }
          }
          if (v !== v0) {
            clean = 0;
            if (v) {
              listener.lineStart();
              point2 = intersect(point1, point0);
              listener.point(point2[0], point2[1]);
            } else {
              point2 = intersect(point0, point1);
              listener.point(point2[0], point2[1]);
              listener.lineEnd();
            }
            point0 = point2;
          } else if (notHemisphere && point0 && smallRadius ^ v) {
            var t;
            if (!(c & c0) && (t = intersect(point1, point0, true))) {
              clean = 0;
              if (smallRadius) {
                listener.lineStart();
                listener.point(t[0][0], t[0][1]);
                listener.point(t[1][0], t[1][1]);
                listener.lineEnd();
              } else {
                listener.point(t[1][0], t[1][1]);
                listener.lineEnd();
                listener.lineStart();
                listener.point(t[0][0], t[0][1]);
              }
            }
          }
          if (v && (!point0 || !d3_geo_sphericalEqual(point0, point1))) {
            listener.point(point1[0], point1[1]);
          }
          point0 = point1, v0 = v, c0 = c;
        },
        lineEnd: function() {
          if (v0) listener.lineEnd();
          point0 = null;
        },
        clean: function() {
          return clean | (v00 && v0) << 1;
        }
      };
    }
    function intersect(a, b, two) {
      var pa = d3_geo_cartesian(a), pb = d3_geo_cartesian(b);
      var n1 = [ 1, 0, 0 ], n2 = d3_geo_cartesianCross(pa, pb), n2n2 = d3_geo_cartesianDot(n2, n2), n1n2 = n2[0], determinant = n2n2 - n1n2 * n1n2;
      if (!determinant) return !two && a;
      var c1 = cr * n2n2 / determinant, c2 = -cr * n1n2 / determinant, n1xn2 = d3_geo_cartesianCross(n1, n2), A = d3_geo_cartesianScale(n1, c1), B = d3_geo_cartesianScale(n2, c2);
      d3_geo_cartesianAdd(A, B);
      var u = n1xn2, w = d3_geo_cartesianDot(A, u), uu = d3_geo_cartesianDot(u, u), t2 = w * w - uu * (d3_geo_cartesianDot(A, A) - 1);
      if (t2 < 0) return;
      var t = Math.sqrt(t2), q = d3_geo_cartesianScale(u, (-w - t) / uu);
      d3_geo_cartesianAdd(q, A);
      q = d3_geo_spherical(q);
      if (!two) return q;
      var λ0 = a[0], λ1 = b[0], φ0 = a[1], φ1 = b[1], z;
      if (λ1 < λ0) z = λ0, λ0 = λ1, λ1 = z;
      var δλ = λ1 - λ0, polar = abs(δλ - π) < ε, meridian = polar || δλ < ε;
      if (!polar && φ1 < φ0) z = φ0, φ0 = φ1, φ1 = z;
      if (meridian ? polar ? φ0 + φ1 > 0 ^ q[1] < (abs(q[0] - λ0) < ε ? φ0 : φ1) : φ0 <= q[1] && q[1] <= φ1 : δλ > π ^ (λ0 <= q[0] && q[0] <= λ1)) {
        var q1 = d3_geo_cartesianScale(u, (-w + t) / uu);
        d3_geo_cartesianAdd(q1, A);
        return [ q, d3_geo_spherical(q1) ];
      }
    }
    function code(λ, φ) {
      var r = smallRadius ? radius : π - radius, code = 0;
      if (λ < -r) code |= 1; else if (λ > r) code |= 2;
      if (φ < -r) code |= 4; else if (φ > r) code |= 8;
      return code;
    }
  }
  function d3_geom_clipLine(x0, y0, x1, y1) {
    return function(line) {
      var a = line.a, b = line.b, ax = a.x, ay = a.y, bx = b.x, by = b.y, t0 = 0, t1 = 1, dx = bx - ax, dy = by - ay, r;
      r = x0 - ax;
      if (!dx && r > 0) return;
      r /= dx;
      if (dx < 0) {
        if (r < t0) return;
        if (r < t1) t1 = r;
      } else if (dx > 0) {
        if (r > t1) return;
        if (r > t0) t0 = r;
      }
      r = x1 - ax;
      if (!dx && r < 0) return;
      r /= dx;
      if (dx < 0) {
        if (r > t1) return;
        if (r > t0) t0 = r;
      } else if (dx > 0) {
        if (r < t0) return;
        if (r < t1) t1 = r;
      }
      r = y0 - ay;
      if (!dy && r > 0) return;
      r /= dy;
      if (dy < 0) {
        if (r < t0) return;
        if (r < t1) t1 = r;
      } else if (dy > 0) {
        if (r > t1) return;
        if (r > t0) t0 = r;
      }
      r = y1 - ay;
      if (!dy && r < 0) return;
      r /= dy;
      if (dy < 0) {
        if (r > t1) return;
        if (r > t0) t0 = r;
      } else if (dy > 0) {
        if (r < t0) return;
        if (r < t1) t1 = r;
      }
      if (t0 > 0) line.a = {
        x: ax + t0 * dx,
        y: ay + t0 * dy
      };
      if (t1 < 1) line.b = {
        x: ax + t1 * dx,
        y: ay + t1 * dy
      };
      return line;
    };
  }
  var d3_geo_clipExtentMAX = 1e9;
  d3.geo.clipExtent = function() {
    var x0, y0, x1, y1, stream, clip, clipExtent = {
      stream: function(output) {
        if (stream) stream.valid = false;
        stream = clip(output);
        stream.valid = true;
        return stream;
      },
      extent: function(_) {
        if (!arguments.length) return [ [ x0, y0 ], [ x1, y1 ] ];
        clip = d3_geo_clipExtent(x0 = +_[0][0], y0 = +_[0][1], x1 = +_[1][0], y1 = +_[1][1]);
        if (stream) stream.valid = false, stream = null;
        return clipExtent;
      }
    };
    return clipExtent.extent([ [ 0, 0 ], [ 960, 500 ] ]);
  };
  function d3_geo_clipExtent(x0, y0, x1, y1) {
    return function(listener) {
      var listener_ = listener, bufferListener = d3_geo_clipBufferListener(), clipLine = d3_geom_clipLine(x0, y0, x1, y1), segments, polygon, ring;
      var clip = {
        point: point,
        lineStart: lineStart,
        lineEnd: lineEnd,
        polygonStart: function() {
          listener = bufferListener;
          segments = [];
          polygon = [];
          clean = true;
        },
        polygonEnd: function() {
          listener = listener_;
          segments = d3.merge(segments);
          var clipStartInside = insidePolygon([ x0, y1 ]), inside = clean && clipStartInside, visible = segments.length;
          if (inside || visible) {
            listener.polygonStart();
            if (inside) {
              listener.lineStart();
              interpolate(null, null, 1, listener);
              listener.lineEnd();
            }
            if (visible) {
              d3_geo_clipPolygon(segments, compare, clipStartInside, interpolate, listener);
            }
            listener.polygonEnd();
          }
          segments = polygon = ring = null;
        }
      };
      function insidePolygon(p) {
        var wn = 0, n = polygon.length, y = p[1];
        for (var i = 0; i < n; ++i) {
          for (var j = 1, v = polygon[i], m = v.length, a = v[0], b; j < m; ++j) {
            b = v[j];
            if (a[1] <= y) {
              if (b[1] > y && isLeft(a, b, p) > 0) ++wn;
            } else {
              if (b[1] <= y && isLeft(a, b, p) < 0) --wn;
            }
            a = b;
          }
        }
        return wn !== 0;
      }
      function isLeft(a, b, c) {
        return (b[0] - a[0]) * (c[1] - a[1]) - (c[0] - a[0]) * (b[1] - a[1]);
      }
      function interpolate(from, to, direction, listener) {
        var a = 0, a1 = 0;
        if (from == null || (a = corner(from, direction)) !== (a1 = corner(to, direction)) || comparePoints(from, to) < 0 ^ direction > 0) {
          do {
            listener.point(a === 0 || a === 3 ? x0 : x1, a > 1 ? y1 : y0);
          } while ((a = (a + direction + 4) % 4) !== a1);
        } else {
          listener.point(to[0], to[1]);
        }
      }
      function pointVisible(x, y) {
        return x0 <= x && x <= x1 && y0 <= y && y <= y1;
      }
      function point(x, y) {
        if (pointVisible(x, y)) listener.point(x, y);
      }
      var x__, y__, v__, x_, y_, v_, first, clean;
      function lineStart() {
        clip.point = linePoint;
        if (polygon) polygon.push(ring = []);
        first = true;
        v_ = false;
        x_ = y_ = NaN;
      }
      function lineEnd() {
        if (segments) {
          linePoint(x__, y__);
          if (v__ && v_) bufferListener.rejoin();
          segments.push(bufferListener.buffer());
        }
        clip.point = point;
        if (v_) listener.lineEnd();
      }
      function linePoint(x, y) {
        x = Math.max(-d3_geo_clipExtentMAX, Math.min(d3_geo_clipExtentMAX, x));
        y = Math.max(-d3_geo_clipExtentMAX, Math.min(d3_geo_clipExtentMAX, y));
        var v = pointVisible(x, y);
        if (polygon) ring.push([ x, y ]);
        if (first) {
          x__ = x, y__ = y, v__ = v;
          first = false;
          if (v) {
            listener.lineStart();
            listener.point(x, y);
          }
        } else {
          if (v && v_) listener.point(x, y); else {
            var l = {
              a: {
                x: x_,
                y: y_
              },
              b: {
                x: x,
                y: y
              }
            };
            if (clipLine(l)) {
              if (!v_) {
                listener.lineStart();
                listener.point(l.a.x, l.a.y);
              }
              listener.point(l.b.x, l.b.y);
              if (!v) listener.lineEnd();
              clean = false;
            } else if (v) {
              listener.lineStart();
              listener.point(x, y);
              clean = false;
            }
          }
        }
        x_ = x, y_ = y, v_ = v;
      }
      return clip;
    };
    function corner(p, direction) {
      return abs(p[0] - x0) < ε ? direction > 0 ? 0 : 3 : abs(p[0] - x1) < ε ? direction > 0 ? 2 : 1 : abs(p[1] - y0) < ε ? direction > 0 ? 1 : 0 : direction > 0 ? 3 : 2;
    }
    function compare(a, b) {
      return comparePoints(a.x, b.x);
    }
    function comparePoints(a, b) {
      var ca = corner(a, 1), cb = corner(b, 1);
      return ca !== cb ? ca - cb : ca === 0 ? b[1] - a[1] : ca === 1 ? a[0] - b[0] : ca === 2 ? a[1] - b[1] : b[0] - a[0];
    }
  }
  function d3_geo_compose(a, b) {
    function compose(x, y) {
      return x = a(x, y), b(x[0], x[1]);
    }
    if (a.invert && b.invert) compose.invert = function(x, y) {
      return x = b.invert(x, y), x && a.invert(x[0], x[1]);
    };
    return compose;
  }
  function d3_geo_conic(projectAt) {
    var φ0 = 0, φ1 = π / 3, m = d3_geo_projectionMutator(projectAt), p = m(φ0, φ1);
    p.parallels = function(_) {
      if (!arguments.length) return [ φ0 / π * 180, φ1 / π * 180 ];
      return m(φ0 = _[0] * π / 180, φ1 = _[1] * π / 180);
    };
    return p;
  }
  function d3_geo_conicEqualArea(φ0, φ1) {
    var sinφ0 = Math.sin(φ0), n = (sinφ0 + Math.sin(φ1)) / 2, C = 1 + sinφ0 * (2 * n - sinφ0), ρ0 = Math.sqrt(C) / n;
    function forward(λ, φ) {
      var ρ = Math.sqrt(C - 2 * n * Math.sin(φ)) / n;
      return [ ρ * Math.sin(λ *= n), ρ0 - ρ * Math.cos(λ) ];
    }
    forward.invert = function(x, y) {
      var ρ0_y = ρ0 - y;
      return [ Math.atan2(x, ρ0_y) / n, d3_asin((C - (x * x + ρ0_y * ρ0_y) * n * n) / (2 * n)) ];
    };
    return forward;
  }
  (d3.geo.conicEqualArea = function() {
    return d3_geo_conic(d3_geo_conicEqualArea);
  }).raw = d3_geo_conicEqualArea;
  d3.geo.albers = function() {
    return d3.geo.conicEqualArea().rotate([ 96, 0 ]).center([ -.6, 38.7 ]).parallels([ 29.5, 45.5 ]).scale(1070);
  };
  d3.geo.albersUsa = function() {
    var lower48 = d3.geo.albers();
    var alaska = d3.geo.conicEqualArea().rotate([ 154, 0 ]).center([ -2, 58.5 ]).parallels([ 55, 65 ]);
    var hawaii = d3.geo.conicEqualArea().rotate([ 157, 0 ]).center([ -3, 19.9 ]).parallels([ 8, 18 ]);
    var point, pointStream = {
      point: function(x, y) {
        point = [ x, y ];
      }
    }, lower48Point, alaskaPoint, hawaiiPoint;
    function albersUsa(coordinates) {
      var x = coordinates[0], y = coordinates[1];
      point = null;
      (lower48Point(x, y), point) || (alaskaPoint(x, y), point) || hawaiiPoint(x, y);
      return point;
    }
    albersUsa.invert = function(coordinates) {
      var k = lower48.scale(), t = lower48.translate(), x = (coordinates[0] - t[0]) / k, y = (coordinates[1] - t[1]) / k;
      return (y >= .12 && y < .234 && x >= -.425 && x < -.214 ? alaska : y >= .166 && y < .234 && x >= -.214 && x < -.115 ? hawaii : lower48).invert(coordinates);
    };
    albersUsa.stream = function(stream) {
      var lower48Stream = lower48.stream(stream), alaskaStream = alaska.stream(stream), hawaiiStream = hawaii.stream(stream);
      return {
        point: function(x, y) {
          lower48Stream.point(x, y);
          alaskaStream.point(x, y);
          hawaiiStream.point(x, y);
        },
        sphere: function() {
          lower48Stream.sphere();
          alaskaStream.sphere();
          hawaiiStream.sphere();
        },
        lineStart: function() {
          lower48Stream.lineStart();
          alaskaStream.lineStart();
          hawaiiStream.lineStart();
        },
        lineEnd: function() {
          lower48Stream.lineEnd();
          alaskaStream.lineEnd();
          hawaiiStream.lineEnd();
        },
        polygonStart: function() {
          lower48Stream.polygonStart();
          alaskaStream.polygonStart();
          hawaiiStream.polygonStart();
        },
        polygonEnd: function() {
          lower48Stream.polygonEnd();
          alaskaStream.polygonEnd();
          hawaiiStream.polygonEnd();
        }
      };
    };
    albersUsa.precision = function(_) {
      if (!arguments.length) return lower48.precision();
      lower48.precision(_);
      alaska.precision(_);
      hawaii.precision(_);
      return albersUsa;
    };
    albersUsa.scale = function(_) {
      if (!arguments.length) return lower48.scale();
      lower48.scale(_);
      alaska.scale(_ * .35);
      hawaii.scale(_);
      return albersUsa.translate(lower48.translate());
    };
    albersUsa.translate = function(_) {
      if (!arguments.length) return lower48.translate();
      var k = lower48.scale(), x = +_[0], y = +_[1];
      lower48Point = lower48.translate(_).clipExtent([ [ x - .455 * k, y - .238 * k ], [ x + .455 * k, y + .238 * k ] ]).stream(pointStream).point;
      alaskaPoint = alaska.translate([ x - .307 * k, y + .201 * k ]).clipExtent([ [ x - .425 * k + ε, y + .12 * k + ε ], [ x - .214 * k - ε, y + .234 * k - ε ] ]).stream(pointStream).point;
      hawaiiPoint = hawaii.translate([ x - .205 * k, y + .212 * k ]).clipExtent([ [ x - .214 * k + ε, y + .166 * k + ε ], [ x - .115 * k - ε, y + .234 * k - ε ] ]).stream(pointStream).point;
      return albersUsa;
    };
    return albersUsa.scale(1070);
  };
  var d3_geo_pathAreaSum, d3_geo_pathAreaPolygon, d3_geo_pathArea = {
    point: d3_noop,
    lineStart: d3_noop,
    lineEnd: d3_noop,
    polygonStart: function() {
      d3_geo_pathAreaPolygon = 0;
      d3_geo_pathArea.lineStart = d3_geo_pathAreaRingStart;
    },
    polygonEnd: function() {
      d3_geo_pathArea.lineStart = d3_geo_pathArea.lineEnd = d3_geo_pathArea.point = d3_noop;
      d3_geo_pathAreaSum += abs(d3_geo_pathAreaPolygon / 2);
    }
  };
  function d3_geo_pathAreaRingStart() {
    var x00, y00, x0, y0;
    d3_geo_pathArea.point = function(x, y) {
      d3_geo_pathArea.point = nextPoint;
      x00 = x0 = x, y00 = y0 = y;
    };
    function nextPoint(x, y) {
      d3_geo_pathAreaPolygon += y0 * x - x0 * y;
      x0 = x, y0 = y;
    }
    d3_geo_pathArea.lineEnd = function() {
      nextPoint(x00, y00);
    };
  }
  var d3_geo_pathBoundsX0, d3_geo_pathBoundsY0, d3_geo_pathBoundsX1, d3_geo_pathBoundsY1;
  var d3_geo_pathBounds = {
    point: d3_geo_pathBoundsPoint,
    lineStart: d3_noop,
    lineEnd: d3_noop,
    polygonStart: d3_noop,
    polygonEnd: d3_noop
  };
  function d3_geo_pathBoundsPoint(x, y) {
    if (x < d3_geo_pathBoundsX0) d3_geo_pathBoundsX0 = x;
    if (x > d3_geo_pathBoundsX1) d3_geo_pathBoundsX1 = x;
    if (y < d3_geo_pathBoundsY0) d3_geo_pathBoundsY0 = y;
    if (y > d3_geo_pathBoundsY1) d3_geo_pathBoundsY1 = y;
  }
  function d3_geo_pathBuffer() {
    var pointCircle = d3_geo_pathBufferCircle(4.5), buffer = [];
    var stream = {
      point: point,
      lineStart: function() {
        stream.point = pointLineStart;
      },
      lineEnd: lineEnd,
      polygonStart: function() {
        stream.lineEnd = lineEndPolygon;
      },
      polygonEnd: function() {
        stream.lineEnd = lineEnd;
        stream.point = point;
      },
      pointRadius: function(_) {
        pointCircle = d3_geo_pathBufferCircle(_);
        return stream;
      },
      result: function() {
        if (buffer.length) {
          var result = buffer.join("");
          buffer = [];
          return result;
        }
      }
    };
    function point(x, y) {
      buffer.push("M", x, ",", y, pointCircle);
    }
    function pointLineStart(x, y) {
      buffer.push("M", x, ",", y);
      stream.point = pointLine;
    }
    function pointLine(x, y) {
      buffer.push("L", x, ",", y);
    }
    function lineEnd() {
      stream.point = point;
    }
    function lineEndPolygon() {
      buffer.push("Z");
    }
    return stream;
  }
  function d3_geo_pathBufferCircle(radius) {
    return "m0," + radius + "a" + radius + "," + radius + " 0 1,1 0," + -2 * radius + "a" + radius + "," + radius + " 0 1,1 0," + 2 * radius + "z";
  }
  var d3_geo_pathCentroid = {
    point: d3_geo_pathCentroidPoint,
    lineStart: d3_geo_pathCentroidLineStart,
    lineEnd: d3_geo_pathCentroidLineEnd,
    polygonStart: function() {
      d3_geo_pathCentroid.lineStart = d3_geo_pathCentroidRingStart;
    },
    polygonEnd: function() {
      d3_geo_pathCentroid.point = d3_geo_pathCentroidPoint;
      d3_geo_pathCentroid.lineStart = d3_geo_pathCentroidLineStart;
      d3_geo_pathCentroid.lineEnd = d3_geo_pathCentroidLineEnd;
    }
  };
  function d3_geo_pathCentroidPoint(x, y) {
    d3_geo_centroidX0 += x;
    d3_geo_centroidY0 += y;
    ++d3_geo_centroidZ0;
  }
  function d3_geo_pathCentroidLineStart() {
    var x0, y0;
    d3_geo_pathCentroid.point = function(x, y) {
      d3_geo_pathCentroid.point = nextPoint;
      d3_geo_pathCentroidPoint(x0 = x, y0 = y);
    };
    function nextPoint(x, y) {
      var dx = x - x0, dy = y - y0, z = Math.sqrt(dx * dx + dy * dy);
      d3_geo_centroidX1 += z * (x0 + x) / 2;
      d3_geo_centroidY1 += z * (y0 + y) / 2;
      d3_geo_centroidZ1 += z;
      d3_geo_pathCentroidPoint(x0 = x, y0 = y);
    }
  }
  function d3_geo_pathCentroidLineEnd() {
    d3_geo_pathCentroid.point = d3_geo_pathCentroidPoint;
  }
  function d3_geo_pathCentroidRingStart() {
    var x00, y00, x0, y0;
    d3_geo_pathCentroid.point = function(x, y) {
      d3_geo_pathCentroid.point = nextPoint;
      d3_geo_pathCentroidPoint(x00 = x0 = x, y00 = y0 = y);
    };
    function nextPoint(x, y) {
      var dx = x - x0, dy = y - y0, z = Math.sqrt(dx * dx + dy * dy);
      d3_geo_centroidX1 += z * (x0 + x) / 2;
      d3_geo_centroidY1 += z * (y0 + y) / 2;
      d3_geo_centroidZ1 += z;
      z = y0 * x - x0 * y;
      d3_geo_centroidX2 += z * (x0 + x);
      d3_geo_centroidY2 += z * (y0 + y);
      d3_geo_centroidZ2 += z * 3;
      d3_geo_pathCentroidPoint(x0 = x, y0 = y);
    }
    d3_geo_pathCentroid.lineEnd = function() {
      nextPoint(x00, y00);
    };
  }
  function d3_geo_pathContext(context) {
    var pointRadius = 4.5;
    var stream = {
      point: point,
      lineStart: function() {
        stream.point = pointLineStart;
      },
      lineEnd: lineEnd,
      polygonStart: function() {
        stream.lineEnd = lineEndPolygon;
      },
      polygonEnd: function() {
        stream.lineEnd = lineEnd;
        stream.point = point;
      },
      pointRadius: function(_) {
        pointRadius = _;
        return stream;
      },
      result: d3_noop
    };
    function point(x, y) {
      context.moveTo(x, y);
      context.arc(x, y, pointRadius, 0, τ);
    }
    function pointLineStart(x, y) {
      context.moveTo(x, y);
      stream.point = pointLine;
    }
    function pointLine(x, y) {
      context.lineTo(x, y);
    }
    function lineEnd() {
      stream.point = point;
    }
    function lineEndPolygon() {
      context.closePath();
    }
    return stream;
  }
  function d3_geo_resample(project) {
    var δ2 = .5, cosMinDistance = Math.cos(30 * d3_radians), maxDepth = 16;
    function resample(stream) {
      return (maxDepth ? resampleRecursive : resampleNone)(stream);
    }
    function resampleNone(stream) {
      return d3_geo_transformPoint(stream, function(x, y) {
        x = project(x, y);
        stream.point(x[0], x[1]);
      });
    }
    function resampleRecursive(stream) {
      var λ00, φ00, x00, y00, a00, b00, c00, λ0, x0, y0, a0, b0, c0;
      var resample = {
        point: point,
        lineStart: lineStart,
        lineEnd: lineEnd,
        polygonStart: function() {
          stream.polygonStart();
          resample.lineStart = ringStart;
        },
        polygonEnd: function() {
          stream.polygonEnd();
          resample.lineStart = lineStart;
        }
      };
      function point(x, y) {
        x = project(x, y);
        stream.point(x[0], x[1]);
      }
      function lineStart() {
        x0 = NaN;
        resample.point = linePoint;
        stream.lineStart();
      }
      function linePoint(λ, φ) {
        var c = d3_geo_cartesian([ λ, φ ]), p = project(λ, φ);
        resampleLineTo(x0, y0, λ0, a0, b0, c0, x0 = p[0], y0 = p[1], λ0 = λ, a0 = c[0], b0 = c[1], c0 = c[2], maxDepth, stream);
        stream.point(x0, y0);
      }
      function lineEnd() {
        resample.point = point;
        stream.lineEnd();
      }
      function ringStart() {
        lineStart();
        resample.point = ringPoint;
        resample.lineEnd = ringEnd;
      }
      function ringPoint(λ, φ) {
        linePoint(λ00 = λ, φ00 = φ), x00 = x0, y00 = y0, a00 = a0, b00 = b0, c00 = c0;
        resample.point = linePoint;
      }
      function ringEnd() {
        resampleLineTo(x0, y0, λ0, a0, b0, c0, x00, y00, λ00, a00, b00, c00, maxDepth, stream);
        resample.lineEnd = lineEnd;
        lineEnd();
      }
      return resample;
    }
    function resampleLineTo(x0, y0, λ0, a0, b0, c0, x1, y1, λ1, a1, b1, c1, depth, stream) {
      var dx = x1 - x0, dy = y1 - y0, d2 = dx * dx + dy * dy;
      if (d2 > 4 * δ2 && depth--) {
        var a = a0 + a1, b = b0 + b1, c = c0 + c1, m = Math.sqrt(a * a + b * b + c * c), φ2 = Math.asin(c /= m), λ2 = abs(abs(c) - 1) < ε ? (λ0 + λ1) / 2 : Math.atan2(b, a), p = project(λ2, φ2), x2 = p[0], y2 = p[1], dx2 = x2 - x0, dy2 = y2 - y0, dz = dy * dx2 - dx * dy2;
        if (dz * dz / d2 > δ2 || abs((dx * dx2 + dy * dy2) / d2 - .5) > .3 || a0 * a1 + b0 * b1 + c0 * c1 < cosMinDistance) {
          resampleLineTo(x0, y0, λ0, a0, b0, c0, x2, y2, λ2, a /= m, b /= m, c, depth, stream);
          stream.point(x2, y2);
          resampleLineTo(x2, y2, λ2, a, b, c, x1, y1, λ1, a1, b1, c1, depth, stream);
        }
      }
    }
    resample.precision = function(_) {
      if (!arguments.length) return Math.sqrt(δ2);
      maxDepth = (δ2 = _ * _) > 0 && 16;
      return resample;
    };
    return resample;
  }
  d3.geo.path = function() {
    var pointRadius = 4.5, projection, context, projectStream, contextStream, cacheStream;
    function path(object) {
      if (object) {
        if (typeof pointRadius === "function") contextStream.pointRadius(+pointRadius.apply(this, arguments));
        if (!cacheStream || !cacheStream.valid) cacheStream = projectStream(contextStream);
        d3.geo.stream(object, cacheStream);
      }
      return contextStream.result();
    }
    path.area = function(object) {
      d3_geo_pathAreaSum = 0;
      d3.geo.stream(object, projectStream(d3_geo_pathArea));
      return d3_geo_pathAreaSum;
    };
    path.centroid = function(object) {
      d3_geo_centroidX0 = d3_geo_centroidY0 = d3_geo_centroidZ0 = d3_geo_centroidX1 = d3_geo_centroidY1 = d3_geo_centroidZ1 = d3_geo_centroidX2 = d3_geo_centroidY2 = d3_geo_centroidZ2 = 0;
      d3.geo.stream(object, projectStream(d3_geo_pathCentroid));
      return d3_geo_centroidZ2 ? [ d3_geo_centroidX2 / d3_geo_centroidZ2, d3_geo_centroidY2 / d3_geo_centroidZ2 ] : d3_geo_centroidZ1 ? [ d3_geo_centroidX1 / d3_geo_centroidZ1, d3_geo_centroidY1 / d3_geo_centroidZ1 ] : d3_geo_centroidZ0 ? [ d3_geo_centroidX0 / d3_geo_centroidZ0, d3_geo_centroidY0 / d3_geo_centroidZ0 ] : [ NaN, NaN ];
    };
    path.bounds = function(object) {
      d3_geo_pathBoundsX1 = d3_geo_pathBoundsY1 = -(d3_geo_pathBoundsX0 = d3_geo_pathBoundsY0 = Infinity);
      d3.geo.stream(object, projectStream(d3_geo_pathBounds));
      return [ [ d3_geo_pathBoundsX0, d3_geo_pathBoundsY0 ], [ d3_geo_pathBoundsX1, d3_geo_pathBoundsY1 ] ];
    };
    path.projection = function(_) {
      if (!arguments.length) return projection;
      projectStream = (projection = _) ? _.stream || d3_geo_pathProjectStream(_) : d3_identity;
      return reset();
    };
    path.context = function(_) {
      if (!arguments.length) return context;
      contextStream = (context = _) == null ? new d3_geo_pathBuffer() : new d3_geo_pathContext(_);
      if (typeof pointRadius !== "function") contextStream.pointRadius(pointRadius);
      return reset();
    };
    path.pointRadius = function(_) {
      if (!arguments.length) return pointRadius;
      pointRadius = typeof _ === "function" ? _ : (contextStream.pointRadius(+_), +_);
      return path;
    };
    function reset() {
      cacheStream = null;
      return path;
    }
    return path.projection(d3.geo.albersUsa()).context(null);
  };
  function d3_geo_pathProjectStream(project) {
    var resample = d3_geo_resample(function(x, y) {
      return project([ x * d3_degrees, y * d3_degrees ]);
    });
    return function(stream) {
      return d3_geo_projectionRadians(resample(stream));
    };
  }
  d3.geo.transform = function(methods) {
    return {
      stream: function(stream) {
        var transform = new d3_geo_transform(stream);
        for (var k in methods) transform[k] = methods[k];
        return transform;
      }
    };
  };
  function d3_geo_transform(stream) {
    this.stream = stream;
  }
  d3_geo_transform.prototype = {
    point: function(x, y) {
      this.stream.point(x, y);
    },
    sphere: function() {
      this.stream.sphere();
    },
    lineStart: function() {
      this.stream.lineStart();
    },
    lineEnd: function() {
      this.stream.lineEnd();
    },
    polygonStart: function() {
      this.stream.polygonStart();
    },
    polygonEnd: function() {
      this.stream.polygonEnd();
    }
  };
  function d3_geo_transformPoint(stream, point) {
    return {
      point: point,
      sphere: function() {
        stream.sphere();
      },
      lineStart: function() {
        stream.lineStart();
      },
      lineEnd: function() {
        stream.lineEnd();
      },
      polygonStart: function() {
        stream.polygonStart();
      },
      polygonEnd: function() {
        stream.polygonEnd();
      }
    };
  }
  d3.geo.projection = d3_geo_projection;
  d3.geo.projectionMutator = d3_geo_projectionMutator;
  function d3_geo_projection(project) {
    return d3_geo_projectionMutator(function() {
      return project;
    })();
  }
  function d3_geo_projectionMutator(projectAt) {
    var project, rotate, projectRotate, projectResample = d3_geo_resample(function(x, y) {
      x = project(x, y);
      return [ x[0] * k + δx, δy - x[1] * k ];
    }), k = 150, x = 480, y = 250, λ = 0, φ = 0, δλ = 0, δφ = 0, δγ = 0, δx, δy, preclip = d3_geo_clipAntimeridian, postclip = d3_identity, clipAngle = null, clipExtent = null, stream;
    function projection(point) {
      point = projectRotate(point[0] * d3_radians, point[1] * d3_radians);
      return [ point[0] * k + δx, δy - point[1] * k ];
    }
    function invert(point) {
      point = projectRotate.invert((point[0] - δx) / k, (δy - point[1]) / k);
      return point && [ point[0] * d3_degrees, point[1] * d3_degrees ];
    }
    projection.stream = function(output) {
      if (stream) stream.valid = false;
      stream = d3_geo_projectionRadians(preclip(rotate, projectResample(postclip(output))));
      stream.valid = true;
      return stream;
    };
    projection.clipAngle = function(_) {
      if (!arguments.length) return clipAngle;
      preclip = _ == null ? (clipAngle = _, d3_geo_clipAntimeridian) : d3_geo_clipCircle((clipAngle = +_) * d3_radians);
      return invalidate();
    };
    projection.clipExtent = function(_) {
      if (!arguments.length) return clipExtent;
      clipExtent = _;
      postclip = _ ? d3_geo_clipExtent(_[0][0], _[0][1], _[1][0], _[1][1]) : d3_identity;
      return invalidate();
    };
    projection.scale = function(_) {
      if (!arguments.length) return k;
      k = +_;
      return reset();
    };
    projection.translate = function(_) {
      if (!arguments.length) return [ x, y ];
      x = +_[0];
      y = +_[1];
      return reset();
    };
    projection.center = function(_) {
      if (!arguments.length) return [ λ * d3_degrees, φ * d3_degrees ];
      λ = _[0] % 360 * d3_radians;
      φ = _[1] % 360 * d3_radians;
      return reset();
    };
    projection.rotate = function(_) {
      if (!arguments.length) return [ δλ * d3_degrees, δφ * d3_degrees, δγ * d3_degrees ];
      δλ = _[0] % 360 * d3_radians;
      δφ = _[1] % 360 * d3_radians;
      δγ = _.length > 2 ? _[2] % 360 * d3_radians : 0;
      return reset();
    };
    d3.rebind(projection, projectResample, "precision");
    function reset() {
      projectRotate = d3_geo_compose(rotate = d3_geo_rotation(δλ, δφ, δγ), project);
      var center = project(λ, φ);
      δx = x - center[0] * k;
      δy = y + center[1] * k;
      return invalidate();
    }
    function invalidate() {
      if (stream) stream.valid = false, stream = null;
      return projection;
    }
    return function() {
      project = projectAt.apply(this, arguments);
      projection.invert = project.invert && invert;
      return reset();
    };
  }
  function d3_geo_projectionRadians(stream) {
    return d3_geo_transformPoint(stream, function(x, y) {
      stream.point(x * d3_radians, y * d3_radians);
    });
  }
  function d3_geo_equirectangular(λ, φ) {
    return [ λ, φ ];
  }
  (d3.geo.equirectangular = function() {
    return d3_geo_projection(d3_geo_equirectangular);
  }).raw = d3_geo_equirectangular.invert = d3_geo_equirectangular;
  d3.geo.rotation = function(rotate) {
    rotate = d3_geo_rotation(rotate[0] % 360 * d3_radians, rotate[1] * d3_radians, rotate.length > 2 ? rotate[2] * d3_radians : 0);
    function forward(coordinates) {
      coordinates = rotate(coordinates[0] * d3_radians, coordinates[1] * d3_radians);
      return coordinates[0] *= d3_degrees, coordinates[1] *= d3_degrees, coordinates;
    }
    forward.invert = function(coordinates) {
      coordinates = rotate.invert(coordinates[0] * d3_radians, coordinates[1] * d3_radians);
      return coordinates[0] *= d3_degrees, coordinates[1] *= d3_degrees, coordinates;
    };
    return forward;
  };
  function d3_geo_identityRotation(λ, φ) {
    return [ λ > π ? λ - τ : λ < -π ? λ + τ : λ, φ ];
  }
  d3_geo_identityRotation.invert = d3_geo_equirectangular;
  function d3_geo_rotation(δλ, δφ, δγ) {
    return δλ ? δφ || δγ ? d3_geo_compose(d3_geo_rotationλ(δλ), d3_geo_rotationφγ(δφ, δγ)) : d3_geo_rotationλ(δλ) : δφ || δγ ? d3_geo_rotationφγ(δφ, δγ) : d3_geo_identityRotation;
  }
  function d3_geo_forwardRotationλ(δλ) {
    return function(λ, φ) {
      return λ += δλ, [ λ > π ? λ - τ : λ < -π ? λ + τ : λ, φ ];
    };
  }
  function d3_geo_rotationλ(δλ) {
    var rotation = d3_geo_forwardRotationλ(δλ);
    rotation.invert = d3_geo_forwardRotationλ(-δλ);
    return rotation;
  }
  function d3_geo_rotationφγ(δφ, δγ) {
    var cosδφ = Math.cos(δφ), sinδφ = Math.sin(δφ), cosδγ = Math.cos(δγ), sinδγ = Math.sin(δγ);
    function rotation(λ, φ) {
      var cosφ = Math.cos(φ), x = Math.cos(λ) * cosφ, y = Math.sin(λ) * cosφ, z = Math.sin(φ), k = z * cosδφ + x * sinδφ;
      return [ Math.atan2(y * cosδγ - k * sinδγ, x * cosδφ - z * sinδφ), d3_asin(k * cosδγ + y * sinδγ) ];
    }
    rotation.invert = function(λ, φ) {
      var cosφ = Math.cos(φ), x = Math.cos(λ) * cosφ, y = Math.sin(λ) * cosφ, z = Math.sin(φ), k = z * cosδγ - y * sinδγ;
      return [ Math.atan2(y * cosδγ + z * sinδγ, x * cosδφ + k * sinδφ), d3_asin(k * cosδφ - x * sinδφ) ];
    };
    return rotation;
  }
  d3.geo.circle = function() {
    var origin = [ 0, 0 ], angle, precision = 6, interpolate;
    function circle() {
      var center = typeof origin === "function" ? origin.apply(this, arguments) : origin, rotate = d3_geo_rotation(-center[0] * d3_radians, -center[1] * d3_radians, 0).invert, ring = [];
      interpolate(null, null, 1, {
        point: function(x, y) {
          ring.push(x = rotate(x, y));
          x[0] *= d3_degrees, x[1] *= d3_degrees;
        }
      });
      return {
        type: "Polygon",
        coordinates: [ ring ]
      };
    }
    circle.origin = function(x) {
      if (!arguments.length) return origin;
      origin = x;
      return circle;
    };
    circle.angle = function(x) {
      if (!arguments.length) return angle;
      interpolate = d3_geo_circleInterpolate((angle = +x) * d3_radians, precision * d3_radians);
      return circle;
    };
    circle.precision = function(_) {
      if (!arguments.length) return precision;
      interpolate = d3_geo_circleInterpolate(angle * d3_radians, (precision = +_) * d3_radians);
      return circle;
    };
    return circle.angle(90);
  };
  function d3_geo_circleInterpolate(radius, precision) {
    var cr = Math.cos(radius), sr = Math.sin(radius);
    return function(from, to, direction, listener) {
      var step = direction * precision;
      if (from != null) {
        from = d3_geo_circleAngle(cr, from);
        to = d3_geo_circleAngle(cr, to);
        if (direction > 0 ? from < to : from > to) from += direction * τ;
      } else {
        from = radius + direction * τ;
        to = radius - .5 * step;
      }
      for (var point, t = from; direction > 0 ? t > to : t < to; t -= step) {
        listener.point((point = d3_geo_spherical([ cr, -sr * Math.cos(t), -sr * Math.sin(t) ]))[0], point[1]);
      }
    };
  }
  function d3_geo_circleAngle(cr, point) {
    var a = d3_geo_cartesian(point);
    a[0] -= cr;
    d3_geo_cartesianNormalize(a);
    var angle = d3_acos(-a[1]);
    return ((-a[2] < 0 ? -angle : angle) + 2 * Math.PI - ε) % (2 * Math.PI);
  }
  d3.geo.distance = function(a, b) {
    var Δλ = (b[0] - a[0]) * d3_radians, φ0 = a[1] * d3_radians, φ1 = b[1] * d3_radians, sinΔλ = Math.sin(Δλ), cosΔλ = Math.cos(Δλ), sinφ0 = Math.sin(φ0), cosφ0 = Math.cos(φ0), sinφ1 = Math.sin(φ1), cosφ1 = Math.cos(φ1), t;
    return Math.atan2(Math.sqrt((t = cosφ1 * sinΔλ) * t + (t = cosφ0 * sinφ1 - sinφ0 * cosφ1 * cosΔλ) * t), sinφ0 * sinφ1 + cosφ0 * cosφ1 * cosΔλ);
  };
  d3.geo.graticule = function() {
    var x1, x0, X1, X0, y1, y0, Y1, Y0, dx = 10, dy = dx, DX = 90, DY = 360, x, y, X, Y, precision = 2.5;
    function graticule() {
      return {
        type: "MultiLineString",
        coordinates: lines()
      };
    }
    function lines() {
      return d3.range(Math.ceil(X0 / DX) * DX, X1, DX).map(X).concat(d3.range(Math.ceil(Y0 / DY) * DY, Y1, DY).map(Y)).concat(d3.range(Math.ceil(x0 / dx) * dx, x1, dx).filter(function(x) {
        return abs(x % DX) > ε;
      }).map(x)).concat(d3.range(Math.ceil(y0 / dy) * dy, y1, dy).filter(function(y) {
        return abs(y % DY) > ε;
      }).map(y));
    }
    graticule.lines = function() {
      return lines().map(function(coordinates) {
        return {
          type: "LineString",
          coordinates: coordinates
        };
      });
    };
    graticule.outline = function() {
      return {
        type: "Polygon",
        coordinates: [ X(X0).concat(Y(Y1).slice(1), X(X1).reverse().slice(1), Y(Y0).reverse().slice(1)) ]
      };
    };
    graticule.extent = function(_) {
      if (!arguments.length) return graticule.minorExtent();
      return graticule.majorExtent(_).minorExtent(_);
    };
    graticule.majorExtent = function(_) {
      if (!arguments.length) return [ [ X0, Y0 ], [ X1, Y1 ] ];
      X0 = +_[0][0], X1 = +_[1][0];
      Y0 = +_[0][1], Y1 = +_[1][1];
      if (X0 > X1) _ = X0, X0 = X1, X1 = _;
      if (Y0 > Y1) _ = Y0, Y0 = Y1, Y1 = _;
      return graticule.precision(precision);
    };
    graticule.minorExtent = function(_) {
      if (!arguments.length) return [ [ x0, y0 ], [ x1, y1 ] ];
      x0 = +_[0][0], x1 = +_[1][0];
      y0 = +_[0][1], y1 = +_[1][1];
      if (x0 > x1) _ = x0, x0 = x1, x1 = _;
      if (y0 > y1) _ = y0, y0 = y1, y1 = _;
      return graticule.precision(precision);
    };
    graticule.step = function(_) {
      if (!arguments.length) return graticule.minorStep();
      return graticule.majorStep(_).minorStep(_);
    };
    graticule.majorStep = function(_) {
      if (!arguments.length) return [ DX, DY ];
      DX = +_[0], DY = +_[1];
      return graticule;
    };
    graticule.minorStep = function(_) {
      if (!arguments.length) return [ dx, dy ];
      dx = +_[0], dy = +_[1];
      return graticule;
    };
    graticule.precision = function(_) {
      if (!arguments.length) return precision;
      precision = +_;
      x = d3_geo_graticuleX(y0, y1, 90);
      y = d3_geo_graticuleY(x0, x1, precision);
      X = d3_geo_graticuleX(Y0, Y1, 90);
      Y = d3_geo_graticuleY(X0, X1, precision);
      return graticule;
    };
    return graticule.majorExtent([ [ -180, -90 + ε ], [ 180, 90 - ε ] ]).minorExtent([ [ -180, -80 - ε ], [ 180, 80 + ε ] ]);
  };
  function d3_geo_graticuleX(y0, y1, dy) {
    var y = d3.range(y0, y1 - ε, dy).concat(y1);
    return function(x) {
      return y.map(function(y) {
        return [ x, y ];
      });
    };
  }
  function d3_geo_graticuleY(x0, x1, dx) {
    var x = d3.range(x0, x1 - ε, dx).concat(x1);
    return function(y) {
      return x.map(function(x) {
        return [ x, y ];
      });
    };
  }
  function d3_source(d) {
    return d.source;
  }
  function d3_target(d) {
    return d.target;
  }
  d3.geo.greatArc = function() {
    var source = d3_source, source_, target = d3_target, target_;
    function greatArc() {
      return {
        type: "LineString",
        coordinates: [ source_ || source.apply(this, arguments), target_ || target.apply(this, arguments) ]
      };
    }
    greatArc.distance = function() {
      return d3.geo.distance(source_ || source.apply(this, arguments), target_ || target.apply(this, arguments));
    };
    greatArc.source = function(_) {
      if (!arguments.length) return source;
      source = _, source_ = typeof _ === "function" ? null : _;
      return greatArc;
    };
    greatArc.target = function(_) {
      if (!arguments.length) return target;
      target = _, target_ = typeof _ === "function" ? null : _;
      return greatArc;
    };
    greatArc.precision = function() {
      return arguments.length ? greatArc : 0;
    };
    return greatArc;
  };
  d3.geo.interpolate = function(source, target) {
    return d3_geo_interpolate(source[0] * d3_radians, source[1] * d3_radians, target[0] * d3_radians, target[1] * d3_radians);
  };
  function d3_geo_interpolate(x0, y0, x1, y1) {
    var cy0 = Math.cos(y0), sy0 = Math.sin(y0), cy1 = Math.cos(y1), sy1 = Math.sin(y1), kx0 = cy0 * Math.cos(x0), ky0 = cy0 * Math.sin(x0), kx1 = cy1 * Math.cos(x1), ky1 = cy1 * Math.sin(x1), d = 2 * Math.asin(Math.sqrt(d3_haversin(y1 - y0) + cy0 * cy1 * d3_haversin(x1 - x0))), k = 1 / Math.sin(d);
    var interpolate = d ? function(t) {
      var B = Math.sin(t *= d) * k, A = Math.sin(d - t) * k, x = A * kx0 + B * kx1, y = A * ky0 + B * ky1, z = A * sy0 + B * sy1;
      return [ Math.atan2(y, x) * d3_degrees, Math.atan2(z, Math.sqrt(x * x + y * y)) * d3_degrees ];
    } : function() {
      return [ x0 * d3_degrees, y0 * d3_degrees ];
    };
    interpolate.distance = d;
    return interpolate;
  }
  d3.geo.length = function(object) {
    d3_geo_lengthSum = 0;
    d3.geo.stream(object, d3_geo_length);
    return d3_geo_lengthSum;
  };
  var d3_geo_lengthSum;
  var d3_geo_length = {
    sphere: d3_noop,
    point: d3_noop,
    lineStart: d3_geo_lengthLineStart,
    lineEnd: d3_noop,
    polygonStart: d3_noop,
    polygonEnd: d3_noop
  };
  function d3_geo_lengthLineStart() {
    var λ0, sinφ0, cosφ0;
    d3_geo_length.point = function(λ, φ) {
      λ0 = λ * d3_radians, sinφ0 = Math.sin(φ *= d3_radians), cosφ0 = Math.cos(φ);
      d3_geo_length.point = nextPoint;
    };
    d3_geo_length.lineEnd = function() {
      d3_geo_length.point = d3_geo_length.lineEnd = d3_noop;
    };
    function nextPoint(λ, φ) {
      var sinφ = Math.sin(φ *= d3_radians), cosφ = Math.cos(φ), t = abs((λ *= d3_radians) - λ0), cosΔλ = Math.cos(t);
      d3_geo_lengthSum += Math.atan2(Math.sqrt((t = cosφ * Math.sin(t)) * t + (t = cosφ0 * sinφ - sinφ0 * cosφ * cosΔλ) * t), sinφ0 * sinφ + cosφ0 * cosφ * cosΔλ);
      λ0 = λ, sinφ0 = sinφ, cosφ0 = cosφ;
    }
  }
  function d3_geo_azimuthal(scale, angle) {
    function azimuthal(λ, φ) {
      var cosλ = Math.cos(λ), cosφ = Math.cos(φ), k = scale(cosλ * cosφ);
      return [ k * cosφ * Math.sin(λ), k * Math.sin(φ) ];
    }
    azimuthal.invert = function(x, y) {
      var ρ = Math.sqrt(x * x + y * y), c = angle(ρ), sinc = Math.sin(c), cosc = Math.cos(c);
      return [ Math.atan2(x * sinc, ρ * cosc), Math.asin(ρ && y * sinc / ρ) ];
    };
    return azimuthal;
  }
  var d3_geo_azimuthalEqualArea = d3_geo_azimuthal(function(cosλcosφ) {
    return Math.sqrt(2 / (1 + cosλcosφ));
  }, function(ρ) {
    return 2 * Math.asin(ρ / 2);
  });
  (d3.geo.azimuthalEqualArea = function() {
    return d3_geo_projection(d3_geo_azimuthalEqualArea);
  }).raw = d3_geo_azimuthalEqualArea;
  var d3_geo_azimuthalEquidistant = d3_geo_azimuthal(function(cosλcosφ) {
    var c = Math.acos(cosλcosφ);
    return c && c / Math.sin(c);
  }, d3_identity);
  (d3.geo.azimuthalEquidistant = function() {
    return d3_geo_projection(d3_geo_azimuthalEquidistant);
  }).raw = d3_geo_azimuthalEquidistant;
  function d3_geo_conicConformal(φ0, φ1) {
    var cosφ0 = Math.cos(φ0), t = function(φ) {
      return Math.tan(π / 4 + φ / 2);
    }, n = φ0 === φ1 ? Math.sin(φ0) : Math.log(cosφ0 / Math.cos(φ1)) / Math.log(t(φ1) / t(φ0)), F = cosφ0 * Math.pow(t(φ0), n) / n;
    if (!n) return d3_geo_mercator;
    function forward(λ, φ) {
      var ρ = abs(abs(φ) - halfπ) < ε ? 0 : F / Math.pow(t(φ), n);
      return [ ρ * Math.sin(n * λ), F - ρ * Math.cos(n * λ) ];
    }
    forward.invert = function(x, y) {
      var ρ0_y = F - y, ρ = d3_sgn(n) * Math.sqrt(x * x + ρ0_y * ρ0_y);
      return [ Math.atan2(x, ρ0_y) / n, 2 * Math.atan(Math.pow(F / ρ, 1 / n)) - halfπ ];
    };
    return forward;
  }
  (d3.geo.conicConformal = function() {
    return d3_geo_conic(d3_geo_conicConformal);
  }).raw = d3_geo_conicConformal;
  function d3_geo_conicEquidistant(φ0, φ1) {
    var cosφ0 = Math.cos(φ0), n = φ0 === φ1 ? Math.sin(φ0) : (cosφ0 - Math.cos(φ1)) / (φ1 - φ0), G = cosφ0 / n + φ0;
    if (abs(n) < ε) return d3_geo_equirectangular;
    function forward(λ, φ) {
      var ρ = G - φ;
      return [ ρ * Math.sin(n * λ), G - ρ * Math.cos(n * λ) ];
    }
    forward.invert = function(x, y) {
      var ρ0_y = G - y;
      return [ Math.atan2(x, ρ0_y) / n, G - d3_sgn(n) * Math.sqrt(x * x + ρ0_y * ρ0_y) ];
    };
    return forward;
  }
  (d3.geo.conicEquidistant = function() {
    return d3_geo_conic(d3_geo_conicEquidistant);
  }).raw = d3_geo_conicEquidistant;
  var d3_geo_gnomonic = d3_geo_azimuthal(function(cosλcosφ) {
    return 1 / cosλcosφ;
  }, Math.atan);
  (d3.geo.gnomonic = function() {
    return d3_geo_projection(d3_geo_gnomonic);
  }).raw = d3_geo_gnomonic;
  function d3_geo_mercator(λ, φ) {
    return [ λ, Math.log(Math.tan(π / 4 + φ / 2)) ];
  }
  d3_geo_mercator.invert = function(x, y) {
    return [ x, 2 * Math.atan(Math.exp(y)) - halfπ ];
  };
  function d3_geo_mercatorProjection(project) {
    var m = d3_geo_projection(project), scale = m.scale, translate = m.translate, clipExtent = m.clipExtent, clipAuto;
    m.scale = function() {
      var v = scale.apply(m, arguments);
      return v === m ? clipAuto ? m.clipExtent(null) : m : v;
    };
    m.translate = function() {
      var v = translate.apply(m, arguments);
      return v === m ? clipAuto ? m.clipExtent(null) : m : v;
    };
    m.clipExtent = function(_) {
      var v = clipExtent.apply(m, arguments);
      if (v === m) {
        if (clipAuto = _ == null) {
          var k = π * scale(), t = translate();
          clipExtent([ [ t[0] - k, t[1] - k ], [ t[0] + k, t[1] + k ] ]);
        }
      } else if (clipAuto) {
        v = null;
      }
      return v;
    };
    return m.clipExtent(null);
  }
  (d3.geo.mercator = function() {
    return d3_geo_mercatorProjection(d3_geo_mercator);
  }).raw = d3_geo_mercator;
  var d3_geo_orthographic = d3_geo_azimuthal(function() {
    return 1;
  }, Math.asin);
  (d3.geo.orthographic = function() {
    return d3_geo_projection(d3_geo_orthographic);
  }).raw = d3_geo_orthographic;
  var d3_geo_stereographic = d3_geo_azimuthal(function(cosλcosφ) {
    return 1 / (1 + cosλcosφ);
  }, function(ρ) {
    return 2 * Math.atan(ρ);
  });
  (d3.geo.stereographic = function() {
    return d3_geo_projection(d3_geo_stereographic);
  }).raw = d3_geo_stereographic;
  function d3_geo_transverseMercator(λ, φ) {
    var B = Math.cos(φ) * Math.sin(λ);
    return [ Math.log((1 + B) / (1 - B)) / 2, Math.atan2(Math.tan(φ), Math.cos(λ)) ];
  }
  d3_geo_transverseMercator.invert = function(x, y) {
    return [ Math.atan2(d3_sinh(x), Math.cos(y)), d3_asin(Math.sin(y) / d3_cosh(x)) ];
  };
  (d3.geo.transverseMercator = function() {
    return d3_geo_mercatorProjection(d3_geo_transverseMercator);
  }).raw = d3_geo_transverseMercator;
  d3.geom = {};
  function d3_geom_pointX(d) {
    return d[0];
  }
  function d3_geom_pointY(d) {
    return d[1];
  }
  d3.geom.hull = function(vertices) {
    var x = d3_geom_pointX, y = d3_geom_pointY;
    if (arguments.length) return hull(vertices);
    function hull(data) {
      if (data.length < 3) return [];
      var fx = d3_functor(x), fy = d3_functor(y), n = data.length, vertices, plen = n - 1, points = [], stack = [], d, i, j, h = 0, x1, y1, x2, y2, u, v, a, sp;
      if (fx === d3_geom_pointX && y === d3_geom_pointY) vertices = data; else for (i = 0, 
      vertices = []; i < n; ++i) {
        vertices.push([ +fx.call(this, d = data[i], i), +fy.call(this, d, i) ]);
      }
      for (i = 1; i < n; ++i) {
        if (vertices[i][1] < vertices[h][1] || vertices[i][1] == vertices[h][1] && vertices[i][0] < vertices[h][0]) h = i;
      }
      for (i = 0; i < n; ++i) {
        if (i === h) continue;
        y1 = vertices[i][1] - vertices[h][1];
        x1 = vertices[i][0] - vertices[h][0];
        points.push({
          angle: Math.atan2(y1, x1),
          index: i
        });
      }
      points.sort(function(a, b) {
        return a.angle - b.angle;
      });
      a = points[0].angle;
      v = points[0].index;
      u = 0;
      for (i = 1; i < plen; ++i) {
        j = points[i].index;
        if (a == points[i].angle) {
          x1 = vertices[v][0] - vertices[h][0];
          y1 = vertices[v][1] - vertices[h][1];
          x2 = vertices[j][0] - vertices[h][0];
          y2 = vertices[j][1] - vertices[h][1];
          if (x1 * x1 + y1 * y1 >= x2 * x2 + y2 * y2) {
            points[i].index = -1;
            continue;
          } else {
            points[u].index = -1;
          }
        }
        a = points[i].angle;
        u = i;
        v = j;
      }
      stack.push(h);
      for (i = 0, j = 0; i < 2; ++j) {
        if (points[j].index > -1) {
          stack.push(points[j].index);
          i++;
        }
      }
      sp = stack.length;
      for (;j < plen; ++j) {
        if (points[j].index < 0) continue;
        while (!d3_geom_hullCCW(stack[sp - 2], stack[sp - 1], points[j].index, vertices)) {
          --sp;
        }
        stack[sp++] = points[j].index;
      }
      var poly = [];
      for (i = sp - 1; i >= 0; --i) poly.push(data[stack[i]]);
      return poly;
    }
    hull.x = function(_) {
      return arguments.length ? (x = _, hull) : x;
    };
    hull.y = function(_) {
      return arguments.length ? (y = _, hull) : y;
    };
    return hull;
  };
  function d3_geom_hullCCW(i1, i2, i3, v) {
    var t, a, b, c, d, e, f;
    t = v[i1];
    a = t[0];
    b = t[1];
    t = v[i2];
    c = t[0];
    d = t[1];
    t = v[i3];
    e = t[0];
    f = t[1];
    return (f - b) * (c - a) - (d - b) * (e - a) > 0;
  }
  d3.geom.polygon = function(coordinates) {
    d3_subclass(coordinates, d3_geom_polygonPrototype);
    return coordinates;
  };
  var d3_geom_polygonPrototype = d3.geom.polygon.prototype = [];
  d3_geom_polygonPrototype.area = function() {
    var i = -1, n = this.length, a, b = this[n - 1], area = 0;
    while (++i < n) {
      a = b;
      b = this[i];
      area += a[1] * b[0] - a[0] * b[1];
    }
    return area * .5;
  };
  d3_geom_polygonPrototype.centroid = function(k) {
    var i = -1, n = this.length, x = 0, y = 0, a, b = this[n - 1], c;
    if (!arguments.length) k = -1 / (6 * this.area());
    while (++i < n) {
      a = b;
      b = this[i];
      c = a[0] * b[1] - b[0] * a[1];
      x += (a[0] + b[0]) * c;
      y += (a[1] + b[1]) * c;
    }
    return [ x * k, y * k ];
  };
  d3_geom_polygonPrototype.clip = function(subject) {
    var input, closed = d3_geom_polygonClosed(subject), i = -1, n = this.length - d3_geom_polygonClosed(this), j, m, a = this[n - 1], b, c, d;
    while (++i < n) {
      input = subject.slice();
      subject.length = 0;
      b = this[i];
      c = input[(m = input.length - closed) - 1];
      j = -1;
      while (++j < m) {
        d = input[j];
        if (d3_geom_polygonInside(d, a, b)) {
          if (!d3_geom_polygonInside(c, a, b)) {
            subject.push(d3_geom_polygonIntersect(c, d, a, b));
          }
          subject.push(d);
        } else if (d3_geom_polygonInside(c, a, b)) {
          subject.push(d3_geom_polygonIntersect(c, d, a, b));
        }
        c = d;
      }
      if (closed) subject.push(subject[0]);
      a = b;
    }
    return subject;
  };
  function d3_geom_polygonInside(p, a, b) {
    return (b[0] - a[0]) * (p[1] - a[1]) < (b[1] - a[1]) * (p[0] - a[0]);
  }
  function d3_geom_polygonIntersect(c, d, a, b) {
    var x1 = c[0], x3 = a[0], x21 = d[0] - x1, x43 = b[0] - x3, y1 = c[1], y3 = a[1], y21 = d[1] - y1, y43 = b[1] - y3, ua = (x43 * (y1 - y3) - y43 * (x1 - x3)) / (y43 * x21 - x43 * y21);
    return [ x1 + ua * x21, y1 + ua * y21 ];
  }
  function d3_geom_polygonClosed(coordinates) {
    var a = coordinates[0], b = coordinates[coordinates.length - 1];
    return !(a[0] - b[0] || a[1] - b[1]);
  }
  var d3_geom_voronoiEdges, d3_geom_voronoiCells, d3_geom_voronoiBeaches, d3_geom_voronoiBeachPool = [], d3_geom_voronoiFirstCircle, d3_geom_voronoiCircles, d3_geom_voronoiCirclePool = [];
  function d3_geom_voronoiBeach() {
    d3_geom_voronoiRedBlackNode(this);
    this.edge = this.site = this.circle = null;
  }
  function d3_geom_voronoiCreateBeach(site) {
    var beach = d3_geom_voronoiBeachPool.pop() || new d3_geom_voronoiBeach();
    beach.site = site;
    return beach;
  }
  function d3_geom_voronoiDetachBeach(beach) {
    d3_geom_voronoiDetachCircle(beach);
    d3_geom_voronoiBeaches.remove(beach);
    d3_geom_voronoiBeachPool.push(beach);
    d3_geom_voronoiRedBlackNode(beach);
  }
  function d3_geom_voronoiRemoveBeach(beach) {
    var circle = beach.circle, x = circle.x, y = circle.cy, vertex = {
      x: x,
      y: y
    }, previous = beach.P, next = beach.N, disappearing = [ beach ];
    d3_geom_voronoiDetachBeach(beach);
    var lArc = previous;
    while (lArc.circle && abs(x - lArc.circle.x) < ε && abs(y - lArc.circle.cy) < ε) {
      previous = lArc.P;
      disappearing.unshift(lArc);
      d3_geom_voronoiDetachBeach(lArc);
      lArc = previous;
    }
    disappearing.unshift(lArc);
    d3_geom_voronoiDetachCircle(lArc);
    var rArc = next;
    while (rArc.circle && abs(x - rArc.circle.x) < ε && abs(y - rArc.circle.cy) < ε) {
      next = rArc.N;
      disappearing.push(rArc);
      d3_geom_voronoiDetachBeach(rArc);
      rArc = next;
    }
    disappearing.push(rArc);
    d3_geom_voronoiDetachCircle(rArc);
    var nArcs = disappearing.length, iArc;
    for (iArc = 1; iArc < nArcs; ++iArc) {
      rArc = disappearing[iArc];
      lArc = disappearing[iArc - 1];
      d3_geom_voronoiSetEdgeEnd(rArc.edge, lArc.site, rArc.site, vertex);
    }
    lArc = disappearing[0];
    rArc = disappearing[nArcs - 1];
    rArc.edge = d3_geom_voronoiCreateEdge(lArc.site, rArc.site, null, vertex);
    d3_geom_voronoiAttachCircle(lArc);
    d3_geom_voronoiAttachCircle(rArc);
  }
  function d3_geom_voronoiAddBeach(site) {
    var x = site.x, directrix = site.y, lArc, rArc, dxl, dxr, node = d3_geom_voronoiBeaches._;
    while (node) {
      dxl = d3_geom_voronoiLeftBreakPoint(node, directrix) - x;
      if (dxl > ε) node = node.L; else {
        dxr = x - d3_geom_voronoiRightBreakPoint(node, directrix);
        if (dxr > ε) {
          if (!node.R) {
            lArc = node;
            break;
          }
          node = node.R;
        } else {
          if (dxl > -ε) {
            lArc = node.P;
            rArc = node;
          } else if (dxr > -ε) {
            lArc = node;
            rArc = node.N;
          } else {
            lArc = rArc = node;
          }
          break;
        }
      }
    }
    var newArc = d3_geom_voronoiCreateBeach(site);
    d3_geom_voronoiBeaches.insert(lArc, newArc);
    if (!lArc && !rArc) return;
    if (lArc === rArc) {
      d3_geom_voronoiDetachCircle(lArc);
      rArc = d3_geom_voronoiCreateBeach(lArc.site);
      d3_geom_voronoiBeaches.insert(newArc, rArc);
      newArc.edge = rArc.edge = d3_geom_voronoiCreateEdge(lArc.site, newArc.site);
      d3_geom_voronoiAttachCircle(lArc);
      d3_geom_voronoiAttachCircle(rArc);
      return;
    }
    if (!rArc) {
      newArc.edge = d3_geom_voronoiCreateEdge(lArc.site, newArc.site);
      return;
    }
    d3_geom_voronoiDetachCircle(lArc);
    d3_geom_voronoiDetachCircle(rArc);
    var lSite = lArc.site, ax = lSite.x, ay = lSite.y, bx = site.x - ax, by = site.y - ay, rSite = rArc.site, cx = rSite.x - ax, cy = rSite.y - ay, d = 2 * (bx * cy - by * cx), hb = bx * bx + by * by, hc = cx * cx + cy * cy, vertex = {
      x: (cy * hb - by * hc) / d + ax,
      y: (bx * hc - cx * hb) / d + ay
    };
    d3_geom_voronoiSetEdgeEnd(rArc.edge, lSite, rSite, vertex);
    newArc.edge = d3_geom_voronoiCreateEdge(lSite, site, null, vertex);
    rArc.edge = d3_geom_voronoiCreateEdge(site, rSite, null, vertex);
    d3_geom_voronoiAttachCircle(lArc);
    d3_geom_voronoiAttachCircle(rArc);
  }
  function d3_geom_voronoiLeftBreakPoint(arc, directrix) {
    var site = arc.site, rfocx = site.x, rfocy = site.y, pby2 = rfocy - directrix;
    if (!pby2) return rfocx;
    var lArc = arc.P;
    if (!lArc) return -Infinity;
    site = lArc.site;
    var lfocx = site.x, lfocy = site.y, plby2 = lfocy - directrix;
    if (!plby2) return lfocx;
    var hl = lfocx - rfocx, aby2 = 1 / pby2 - 1 / plby2, b = hl / plby2;
    if (aby2) return (-b + Math.sqrt(b * b - 2 * aby2 * (hl * hl / (-2 * plby2) - lfocy + plby2 / 2 + rfocy - pby2 / 2))) / aby2 + rfocx;
    return (rfocx + lfocx) / 2;
  }
  function d3_geom_voronoiRightBreakPoint(arc, directrix) {
    var rArc = arc.N;
    if (rArc) return d3_geom_voronoiLeftBreakPoint(rArc, directrix);
    var site = arc.site;
    return site.y === directrix ? site.x : Infinity;
  }
  function d3_geom_voronoiCell(site) {
    this.site = site;
    this.edges = [];
  }
  d3_geom_voronoiCell.prototype.prepare = function() {
    var halfEdges = this.edges, iHalfEdge = halfEdges.length, edge;
    while (iHalfEdge--) {
      edge = halfEdges[iHalfEdge].edge;
      if (!edge.b || !edge.a) halfEdges.splice(iHalfEdge, 1);
    }
    halfEdges.sort(d3_geom_voronoiHalfEdgeOrder);
    return halfEdges.length;
  };
  function d3_geom_voronoiCloseCells(extent) {
    var x0 = extent[0][0], x1 = extent[1][0], y0 = extent[0][1], y1 = extent[1][1], x2, y2, x3, y3, cells = d3_geom_voronoiCells, iCell = cells.length, cell, iHalfEdge, halfEdges, nHalfEdges, start, end;
    while (iCell--) {
      cell = cells[iCell];
      if (!cell || !cell.prepare()) continue;
      halfEdges = cell.edges;
      nHalfEdges = halfEdges.length;
      iHalfEdge = 0;
      while (iHalfEdge < nHalfEdges) {
        end = halfEdges[iHalfEdge].end(), x3 = end.x, y3 = end.y;
        start = halfEdges[++iHalfEdge % nHalfEdges].start(), x2 = start.x, y2 = start.y;
        if (abs(x3 - x2) > ε || abs(y3 - y2) > ε) {
          halfEdges.splice(iHalfEdge, 0, new d3_geom_voronoiHalfEdge(d3_geom_voronoiCreateBorderEdge(cell.site, end, abs(x3 - x0) < ε && y1 - y3 > ε ? {
            x: x0,
            y: abs(x2 - x0) < ε ? y2 : y1
          } : abs(y3 - y1) < ε && x1 - x3 > ε ? {
            x: abs(y2 - y1) < ε ? x2 : x1,
            y: y1
          } : abs(x3 - x1) < ε && y3 - y0 > ε ? {
            x: x1,
            y: abs(x2 - x1) < ε ? y2 : y0
          } : abs(y3 - y0) < ε && x3 - x0 > ε ? {
            x: abs(y2 - y0) < ε ? x2 : x0,
            y: y0
          } : null), cell.site, null));
          ++nHalfEdges;
        }
      }
    }
  }
  function d3_geom_voronoiHalfEdgeOrder(a, b) {
    return b.angle - a.angle;
  }
  function d3_geom_voronoiCircle() {
    d3_geom_voronoiRedBlackNode(this);
    this.x = this.y = this.arc = this.site = this.cy = null;
  }
  function d3_geom_voronoiAttachCircle(arc) {
    var lArc = arc.P, rArc = arc.N;
    if (!lArc || !rArc) return;
    var lSite = lArc.site, cSite = arc.site, rSite = rArc.site;
    if (lSite === rSite) return;
    var bx = cSite.x, by = cSite.y, ax = lSite.x - bx, ay = lSite.y - by, cx = rSite.x - bx, cy = rSite.y - by;
    var d = 2 * (ax * cy - ay * cx);
    if (d >= -ε2) return;
    var ha = ax * ax + ay * ay, hc = cx * cx + cy * cy, x = (cy * ha - ay * hc) / d, y = (ax * hc - cx * ha) / d, cy = y + by;
    var circle = d3_geom_voronoiCirclePool.pop() || new d3_geom_voronoiCircle();
    circle.arc = arc;
    circle.site = cSite;
    circle.x = x + bx;
    circle.y = cy + Math.sqrt(x * x + y * y);
    circle.cy = cy;
    arc.circle = circle;
    var before = null, node = d3_geom_voronoiCircles._;
    while (node) {
      if (circle.y < node.y || circle.y === node.y && circle.x <= node.x) {
        if (node.L) node = node.L; else {
          before = node.P;
          break;
        }
      } else {
        if (node.R) node = node.R; else {
          before = node;
          break;
        }
      }
    }
    d3_geom_voronoiCircles.insert(before, circle);
    if (!before) d3_geom_voronoiFirstCircle = circle;
  }
  function d3_geom_voronoiDetachCircle(arc) {
    var circle = arc.circle;
    if (circle) {
      if (!circle.P) d3_geom_voronoiFirstCircle = circle.N;
      d3_geom_voronoiCircles.remove(circle);
      d3_geom_voronoiCirclePool.push(circle);
      d3_geom_voronoiRedBlackNode(circle);
      arc.circle = null;
    }
  }
  function d3_geom_voronoiClipEdges(extent) {
    var edges = d3_geom_voronoiEdges, clip = d3_geom_clipLine(extent[0][0], extent[0][1], extent[1][0], extent[1][1]), i = edges.length, e;
    while (i--) {
      e = edges[i];
      if (!d3_geom_voronoiConnectEdge(e, extent) || !clip(e) || abs(e.a.x - e.b.x) < ε && abs(e.a.y - e.b.y) < ε) {
        e.a = e.b = null;
        edges.splice(i, 1);
      }
    }
  }
  function d3_geom_voronoiConnectEdge(edge, extent) {
    var vb = edge.b;
    if (vb) return true;
    var va = edge.a, x0 = extent[0][0], x1 = extent[1][0], y0 = extent[0][1], y1 = extent[1][1], lSite = edge.l, rSite = edge.r, lx = lSite.x, ly = lSite.y, rx = rSite.x, ry = rSite.y, fx = (lx + rx) / 2, fy = (ly + ry) / 2, fm, fb;
    if (ry === ly) {
      if (fx < x0 || fx >= x1) return;
      if (lx > rx) {
        if (!va) va = {
          x: fx,
          y: y0
        }; else if (va.y >= y1) return;
        vb = {
          x: fx,
          y: y1
        };
      } else {
        if (!va) va = {
          x: fx,
          y: y1
        }; else if (va.y < y0) return;
        vb = {
          x: fx,
          y: y0
        };
      }
    } else {
      fm = (lx - rx) / (ry - ly);
      fb = fy - fm * fx;
      if (fm < -1 || fm > 1) {
        if (lx > rx) {
          if (!va) va = {
            x: (y0 - fb) / fm,
            y: y0
          }; else if (va.y >= y1) return;
          vb = {
            x: (y1 - fb) / fm,
            y: y1
          };
        } else {
          if (!va) va = {
            x: (y1 - fb) / fm,
            y: y1
          }; else if (va.y < y0) return;
          vb = {
            x: (y0 - fb) / fm,
            y: y0
          };
        }
      } else {
        if (ly < ry) {
          if (!va) va = {
            x: x0,
            y: fm * x0 + fb
          }; else if (va.x >= x1) return;
          vb = {
            x: x1,
            y: fm * x1 + fb
          };
        } else {
          if (!va) va = {
            x: x1,
            y: fm * x1 + fb
          }; else if (va.x < x0) return;
          vb = {
            x: x0,
            y: fm * x0 + fb
          };
        }
      }
    }
    edge.a = va;
    edge.b = vb;
    return true;
  }
  function d3_geom_voronoiEdge(lSite, rSite) {
    this.l = lSite;
    this.r = rSite;
    this.a = this.b = null;
  }
  function d3_geom_voronoiCreateEdge(lSite, rSite, va, vb) {
    var edge = new d3_geom_voronoiEdge(lSite, rSite);
    d3_geom_voronoiEdges.push(edge);
    if (va) d3_geom_voronoiSetEdgeEnd(edge, lSite, rSite, va);
    if (vb) d3_geom_voronoiSetEdgeEnd(edge, rSite, lSite, vb);
    d3_geom_voronoiCells[lSite.i].edges.push(new d3_geom_voronoiHalfEdge(edge, lSite, rSite));
    d3_geom_voronoiCells[rSite.i].edges.push(new d3_geom_voronoiHalfEdge(edge, rSite, lSite));
    return edge;
  }
  function d3_geom_voronoiCreateBorderEdge(lSite, va, vb) {
    var edge = new d3_geom_voronoiEdge(lSite, null);
    edge.a = va;
    edge.b = vb;
    d3_geom_voronoiEdges.push(edge);
    return edge;
  }
  function d3_geom_voronoiSetEdgeEnd(edge, lSite, rSite, vertex) {
    if (!edge.a && !edge.b) {
      edge.a = vertex;
      edge.l = lSite;
      edge.r = rSite;
    } else if (edge.l === rSite) {
      edge.b = vertex;
    } else {
      edge.a = vertex;
    }
  }
  function d3_geom_voronoiHalfEdge(edge, lSite, rSite) {
    var va = edge.a, vb = edge.b;
    this.edge = edge;
    this.site = lSite;
    this.angle = rSite ? Math.atan2(rSite.y - lSite.y, rSite.x - lSite.x) : edge.l === lSite ? Math.atan2(vb.x - va.x, va.y - vb.y) : Math.atan2(va.x - vb.x, vb.y - va.y);
  }
  d3_geom_voronoiHalfEdge.prototype = {
    start: function() {
      return this.edge.l === this.site ? this.edge.a : this.edge.b;
    },
    end: function() {
      return this.edge.l === this.site ? this.edge.b : this.edge.a;
    }
  };
  function d3_geom_voronoiRedBlackTree() {
    this._ = null;
  }
  function d3_geom_voronoiRedBlackNode(node) {
    node.U = node.C = node.L = node.R = node.P = node.N = null;
  }
  d3_geom_voronoiRedBlackTree.prototype = {
    insert: function(after, node) {
      var parent, grandpa, uncle;
      if (after) {
        node.P = after;
        node.N = after.N;
        if (after.N) after.N.P = node;
        after.N = node;
        if (after.R) {
          after = after.R;
          while (after.L) after = after.L;
          after.L = node;
        } else {
          after.R = node;
        }
        parent = after;
      } else if (this._) {
        after = d3_geom_voronoiRedBlackFirst(this._);
        node.P = null;
        node.N = after;
        after.P = after.L = node;
        parent = after;
      } else {
        node.P = node.N = null;
        this._ = node;
        parent = null;
      }
      node.L = node.R = null;
      node.U = parent;
      node.C = true;
      after = node;
      while (parent && parent.C) {
        grandpa = parent.U;
        if (parent === grandpa.L) {
          uncle = grandpa.R;
          if (uncle && uncle.C) {
            parent.C = uncle.C = false;
            grandpa.C = true;
            after = grandpa;
          } else {
            if (after === parent.R) {
              d3_geom_voronoiRedBlackRotateLeft(this, parent);
              after = parent;
              parent = after.U;
            }
            parent.C = false;
            grandpa.C = true;
            d3_geom_voronoiRedBlackRotateRight(this, grandpa);
          }
        } else {
          uncle = grandpa.L;
          if (uncle && uncle.C) {
            parent.C = uncle.C = false;
            grandpa.C = true;
            after = grandpa;
          } else {
            if (after === parent.L) {
              d3_geom_voronoiRedBlackRotateRight(this, parent);
              after = parent;
              parent = after.U;
            }
            parent.C = false;
            grandpa.C = true;
            d3_geom_voronoiRedBlackRotateLeft(this, grandpa);
          }
        }
        parent = after.U;
      }
      this._.C = false;
    },
    remove: function(node) {
      if (node.N) node.N.P = node.P;
      if (node.P) node.P.N = node.N;
      node.N = node.P = null;
      var parent = node.U, sibling, left = node.L, right = node.R, next, red;
      if (!left) next = right; else if (!right) next = left; else next = d3_geom_voronoiRedBlackFirst(right);
      if (parent) {
        if (parent.L === node) parent.L = next; else parent.R = next;
      } else {
        this._ = next;
      }
      if (left && right) {
        red = next.C;
        next.C = node.C;
        next.L = left;
        left.U = next;
        if (next !== right) {
          parent = next.U;
          next.U = node.U;
          node = next.R;
          parent.L = node;
          next.R = right;
          right.U = next;
        } else {
          next.U = parent;
          parent = next;
          node = next.R;
        }
      } else {
        red = node.C;
        node = next;
      }
      if (node) node.U = parent;
      if (red) return;
      if (node && node.C) {
        node.C = false;
        return;
      }
      do {
        if (node === this._) break;
        if (node === parent.L) {
          sibling = parent.R;
          if (sibling.C) {
            sibling.C = false;
            parent.C = true;
            d3_geom_voronoiRedBlackRotateLeft(this, parent);
            sibling = parent.R;
          }
          if (sibling.L && sibling.L.C || sibling.R && sibling.R.C) {
            if (!sibling.R || !sibling.R.C) {
              sibling.L.C = false;
              sibling.C = true;
              d3_geom_voronoiRedBlackRotateRight(this, sibling);
              sibling = parent.R;
            }
            sibling.C = parent.C;
            parent.C = sibling.R.C = false;
            d3_geom_voronoiRedBlackRotateLeft(this, parent);
            node = this._;
            break;
          }
        } else {
          sibling = parent.L;
          if (sibling.C) {
            sibling.C = false;
            parent.C = true;
            d3_geom_voronoiRedBlackRotateRight(this, parent);
            sibling = parent.L;
          }
          if (sibling.L && sibling.L.C || sibling.R && sibling.R.C) {
            if (!sibling.L || !sibling.L.C) {
              sibling.R.C = false;
              sibling.C = true;
              d3_geom_voronoiRedBlackRotateLeft(this, sibling);
              sibling = parent.L;
            }
            sibling.C = parent.C;
            parent.C = sibling.L.C = false;
            d3_geom_voronoiRedBlackRotateRight(this, parent);
            node = this._;
            break;
          }
        }
        sibling.C = true;
        node = parent;
        parent = parent.U;
      } while (!node.C);
      if (node) node.C = false;
    }
  };
  function d3_geom_voronoiRedBlackRotateLeft(tree, node) {
    var p = node, q = node.R, parent = p.U;
    if (parent) {
      if (parent.L === p) parent.L = q; else parent.R = q;
    } else {
      tree._ = q;
    }
    q.U = parent;
    p.U = q;
    p.R = q.L;
    if (p.R) p.R.U = p;
    q.L = p;
  }
  function d3_geom_voronoiRedBlackRotateRight(tree, node) {
    var p = node, q = node.L, parent = p.U;
    if (parent) {
      if (parent.L === p) parent.L = q; else parent.R = q;
    } else {
      tree._ = q;
    }
    q.U = parent;
    p.U = q;
    p.L = q.R;
    if (p.L) p.L.U = p;
    q.R = p;
  }
  function d3_geom_voronoiRedBlackFirst(node) {
    while (node.L) node = node.L;
    return node;
  }
  function d3_geom_voronoi(sites, bbox) {
    var site = sites.sort(d3_geom_voronoiVertexOrder).pop(), x0, y0, circle;
    d3_geom_voronoiEdges = [];
    d3_geom_voronoiCells = new Array(sites.length);
    d3_geom_voronoiBeaches = new d3_geom_voronoiRedBlackTree();
    d3_geom_voronoiCircles = new d3_geom_voronoiRedBlackTree();
    while (true) {
      circle = d3_geom_voronoiFirstCircle;
      if (site && (!circle || site.y < circle.y || site.y === circle.y && site.x < circle.x)) {
        if (site.x !== x0 || site.y !== y0) {
          d3_geom_voronoiCells[site.i] = new d3_geom_voronoiCell(site);
          d3_geom_voronoiAddBeach(site);
          x0 = site.x, y0 = site.y;
        }
        site = sites.pop();
      } else if (circle) {
        d3_geom_voronoiRemoveBeach(circle.arc);
      } else {
        break;
      }
    }
    if (bbox) d3_geom_voronoiClipEdges(bbox), d3_geom_voronoiCloseCells(bbox);
    var diagram = {
      cells: d3_geom_voronoiCells,
      edges: d3_geom_voronoiEdges
    };
    d3_geom_voronoiBeaches = d3_geom_voronoiCircles = d3_geom_voronoiEdges = d3_geom_voronoiCells = null;
    return diagram;
  }
  function d3_geom_voronoiVertexOrder(a, b) {
    return b.y - a.y || b.x - a.x;
  }
  d3.geom.voronoi = function(points) {
    var x = d3_geom_pointX, y = d3_geom_pointY, fx = x, fy = y, clipExtent = d3_geom_voronoiClipExtent;
    if (points) return voronoi(points);
    function voronoi(data) {
      var polygons = new Array(data.length), x0 = clipExtent[0][0], y0 = clipExtent[0][1], x1 = clipExtent[1][0], y1 = clipExtent[1][1];
      d3_geom_voronoi(sites(data), clipExtent).cells.forEach(function(cell, i) {
        var edges = cell.edges, site = cell.site, polygon = polygons[i] = edges.length ? edges.map(function(e) {
          var s = e.start();
          return [ s.x, s.y ];
        }) : site.x >= x0 && site.x <= x1 && site.y >= y0 && site.y <= y1 ? [ [ x0, y1 ], [ x1, y1 ], [ x1, y0 ], [ x0, y0 ] ] : [];
        polygon.point = data[i];
      });
      return polygons;
    }
    function sites(data) {
      return data.map(function(d, i) {
        return {
          x: Math.round(fx(d, i) / ε) * ε,
          y: Math.round(fy(d, i) / ε) * ε,
          i: i
        };
      });
    }
    voronoi.links = function(data) {
      return d3_geom_voronoi(sites(data)).edges.filter(function(edge) {
        return edge.l && edge.r;
      }).map(function(edge) {
        return {
          source: data[edge.l.i],
          target: data[edge.r.i]
        };
      });
    };
    voronoi.triangles = function(data) {
      var triangles = [];
      d3_geom_voronoi(sites(data)).cells.forEach(function(cell, i) {
        var site = cell.site, edges = cell.edges.sort(d3_geom_voronoiHalfEdgeOrder), j = -1, m = edges.length, e0, s0, e1 = edges[m - 1].edge, s1 = e1.l === site ? e1.r : e1.l;
        while (++j < m) {
          e0 = e1;
          s0 = s1;
          e1 = edges[j].edge;
          s1 = e1.l === site ? e1.r : e1.l;
          if (i < s0.i && i < s1.i && d3_geom_voronoiTriangleArea(site, s0, s1) < 0) {
            triangles.push([ data[i], data[s0.i], data[s1.i] ]);
          }
        }
      });
      return triangles;
    };
    voronoi.x = function(_) {
      return arguments.length ? (fx = d3_functor(x = _), voronoi) : x;
    };
    voronoi.y = function(_) {
      return arguments.length ? (fy = d3_functor(y = _), voronoi) : y;
    };
    voronoi.clipExtent = function(_) {
      if (!arguments.length) return clipExtent === d3_geom_voronoiClipExtent ? null : clipExtent;
      clipExtent = _ == null ? d3_geom_voronoiClipExtent : _;
      return voronoi;
    };
    voronoi.size = function(_) {
      if (!arguments.length) return clipExtent === d3_geom_voronoiClipExtent ? null : clipExtent && clipExtent[1];
      return voronoi.clipExtent(_ && [ [ 0, 0 ], _ ]);
    };
    return voronoi;
  };
  var d3_geom_voronoiClipExtent = [ [ -1e6, -1e6 ], [ 1e6, 1e6 ] ];
  function d3_geom_voronoiTriangleArea(a, b, c) {
    return (a.x - c.x) * (b.y - a.y) - (a.x - b.x) * (c.y - a.y);
  }
  d3.geom.delaunay = function(vertices) {
    return d3.geom.voronoi().triangles(vertices);
  };
  d3.geom.quadtree = function(points, x1, y1, x2, y2) {
    var x = d3_geom_pointX, y = d3_geom_pointY, compat;
    if (compat = arguments.length) {
      x = d3_geom_quadtreeCompatX;
      y = d3_geom_quadtreeCompatY;
      if (compat === 3) {
        y2 = y1;
        x2 = x1;
        y1 = x1 = 0;
      }
      return quadtree(points);
    }
    function quadtree(data) {
      var d, fx = d3_functor(x), fy = d3_functor(y), xs, ys, i, n, x1_, y1_, x2_, y2_;
      if (x1 != null) {
        x1_ = x1, y1_ = y1, x2_ = x2, y2_ = y2;
      } else {
        x2_ = y2_ = -(x1_ = y1_ = Infinity);
        xs = [], ys = [];
        n = data.length;
        if (compat) for (i = 0; i < n; ++i) {
          d = data[i];
          if (d.x < x1_) x1_ = d.x;
          if (d.y < y1_) y1_ = d.y;
          if (d.x > x2_) x2_ = d.x;
          if (d.y > y2_) y2_ = d.y;
          xs.push(d.x);
          ys.push(d.y);
        } else for (i = 0; i < n; ++i) {
          var x_ = +fx(d = data[i], i), y_ = +fy(d, i);
          if (x_ < x1_) x1_ = x_;
          if (y_ < y1_) y1_ = y_;
          if (x_ > x2_) x2_ = x_;
          if (y_ > y2_) y2_ = y_;
          xs.push(x_);
          ys.push(y_);
        }
      }
      var dx = x2_ - x1_, dy = y2_ - y1_;
      if (dx > dy) y2_ = y1_ + dx; else x2_ = x1_ + dy;
      function insert(n, d, x, y, x1, y1, x2, y2) {
        if (isNaN(x) || isNaN(y)) return;
        if (n.leaf) {
          var nx = n.x, ny = n.y;
          if (nx != null) {
            if (abs(nx - x) + abs(ny - y) < .01) {
              insertChild(n, d, x, y, x1, y1, x2, y2);
            } else {
              var nPoint = n.point;
              n.x = n.y = n.point = null;
              insertChild(n, nPoint, nx, ny, x1, y1, x2, y2);
              insertChild(n, d, x, y, x1, y1, x2, y2);
            }
          } else {
            n.x = x, n.y = y, n.point = d;
          }
        } else {
          insertChild(n, d, x, y, x1, y1, x2, y2);
        }
      }
      function insertChild(n, d, x, y, x1, y1, x2, y2) {
        var sx = (x1 + x2) * .5, sy = (y1 + y2) * .5, right = x >= sx, bottom = y >= sy, i = (bottom << 1) + right;
        n.leaf = false;
        n = n.nodes[i] || (n.nodes[i] = d3_geom_quadtreeNode());
        if (right) x1 = sx; else x2 = sx;
        if (bottom) y1 = sy; else y2 = sy;
        insert(n, d, x, y, x1, y1, x2, y2);
      }
      var root = d3_geom_quadtreeNode();
      root.add = function(d) {
        insert(root, d, +fx(d, ++i), +fy(d, i), x1_, y1_, x2_, y2_);
      };
      root.visit = function(f) {
        d3_geom_quadtreeVisit(f, root, x1_, y1_, x2_, y2_);
      };
      i = -1;
      if (x1 == null) {
        while (++i < n) {
          insert(root, data[i], xs[i], ys[i], x1_, y1_, x2_, y2_);
        }
        --i;
      } else data.forEach(root.add);
      xs = ys = data = d = null;
      return root;
    }
    quadtree.x = function(_) {
      return arguments.length ? (x = _, quadtree) : x;
    };
    quadtree.y = function(_) {
      return arguments.length ? (y = _, quadtree) : y;
    };
    quadtree.extent = function(_) {
      if (!arguments.length) return x1 == null ? null : [ [ x1, y1 ], [ x2, y2 ] ];
      if (_ == null) x1 = y1 = x2 = y2 = null; else x1 = +_[0][0], y1 = +_[0][1], x2 = +_[1][0], 
      y2 = +_[1][1];
      return quadtree;
    };
    quadtree.size = function(_) {
      if (!arguments.length) return x1 == null ? null : [ x2 - x1, y2 - y1 ];
      if (_ == null) x1 = y1 = x2 = y2 = null; else x1 = y1 = 0, x2 = +_[0], y2 = +_[1];
      return quadtree;
    };
    return quadtree;
  };
  function d3_geom_quadtreeCompatX(d) {
    return d.x;
  }
  function d3_geom_quadtreeCompatY(d) {
    return d.y;
  }
  function d3_geom_quadtreeNode() {
    return {
      leaf: true,
      nodes: [],
      point: null,
      x: null,
      y: null
    };
  }
  function d3_geom_quadtreeVisit(f, node, x1, y1, x2, y2) {
    if (!f(node, x1, y1, x2, y2)) {
      var sx = (x1 + x2) * .5, sy = (y1 + y2) * .5, children = node.nodes;
      if (children[0]) d3_geom_quadtreeVisit(f, children[0], x1, y1, sx, sy);
      if (children[1]) d3_geom_quadtreeVisit(f, children[1], sx, y1, x2, sy);
      if (children[2]) d3_geom_quadtreeVisit(f, children[2], x1, sy, sx, y2);
      if (children[3]) d3_geom_quadtreeVisit(f, children[3], sx, sy, x2, y2);
    }
  }
  d3.interpolateRgb = d3_interpolateRgb;
  function d3_interpolateRgb(a, b) {
    a = d3.rgb(a);
    b = d3.rgb(b);
    var ar = a.r, ag = a.g, ab = a.b, br = b.r - ar, bg = b.g - ag, bb = b.b - ab;
    return function(t) {
      return "#" + d3_rgb_hex(Math.round(ar + br * t)) + d3_rgb_hex(Math.round(ag + bg * t)) + d3_rgb_hex(Math.round(ab + bb * t));
    };
  }
  d3.interpolateObject = d3_interpolateObject;
  function d3_interpolateObject(a, b) {
    var i = {}, c = {}, k;
    for (k in a) {
      if (k in b) {
        i[k] = d3_interpolate(a[k], b[k]);
      } else {
        c[k] = a[k];
      }
    }
    for (k in b) {
      if (!(k in a)) {
        c[k] = b[k];
      }
    }
    return function(t) {
      for (k in i) c[k] = i[k](t);
      return c;
    };
  }
  d3.interpolateNumber = d3_interpolateNumber;
  function d3_interpolateNumber(a, b) {
    b -= a = +a;
    return function(t) {
      return a + b * t;
    };
  }
  d3.interpolateString = d3_interpolateString;
  function d3_interpolateString(a, b) {
    var m, i, j, s0 = 0, s1 = 0, s = [], q = [], n, o;
    a = a + "", b = b + "";
    d3_interpolate_number.lastIndex = 0;
    for (i = 0; m = d3_interpolate_number.exec(b); ++i) {
      if (m.index) s.push(b.substring(s0, s1 = m.index));
      q.push({
        i: s.length,
        x: m[0]
      });
      s.push(null);
      s0 = d3_interpolate_number.lastIndex;
    }
    if (s0 < b.length) s.push(b.substring(s0));
    for (i = 0, n = q.length; (m = d3_interpolate_number.exec(a)) && i < n; ++i) {
      o = q[i];
      if (o.x == m[0]) {
        if (o.i) {
          if (s[o.i + 1] == null) {
            s[o.i - 1] += o.x;
            s.splice(o.i, 1);
            for (j = i + 1; j < n; ++j) q[j].i--;
          } else {
            s[o.i - 1] += o.x + s[o.i + 1];
            s.splice(o.i, 2);
            for (j = i + 1; j < n; ++j) q[j].i -= 2;
          }
        } else {
          if (s[o.i + 1] == null) {
            s[o.i] = o.x;
          } else {
            s[o.i] = o.x + s[o.i + 1];
            s.splice(o.i + 1, 1);
            for (j = i + 1; j < n; ++j) q[j].i--;
          }
        }
        q.splice(i, 1);
        n--;
        i--;
      } else {
        o.x = d3_interpolateNumber(parseFloat(m[0]), parseFloat(o.x));
      }
    }
    while (i < n) {
      o = q.pop();
      if (s[o.i + 1] == null) {
        s[o.i] = o.x;
      } else {
        s[o.i] = o.x + s[o.i + 1];
        s.splice(o.i + 1, 1);
      }
      n--;
    }
    if (s.length === 1) {
      return s[0] == null ? (o = q[0].x, function(t) {
        return o(t) + "";
      }) : function() {
        return b;
      };
    }
    return function(t) {
      for (i = 0; i < n; ++i) s[(o = q[i]).i] = o.x(t);
      return s.join("");
    };
  }
  var d3_interpolate_number = /[-+]?(?:\d+\.?\d*|\.?\d+)(?:[eE][-+]?\d+)?/g;
  d3.interpolate = d3_interpolate;
  function d3_interpolate(a, b) {
    var i = d3.interpolators.length, f;
    while (--i >= 0 && !(f = d3.interpolators[i](a, b))) ;
    return f;
  }
  d3.interpolators = [ function(a, b) {
    var t = typeof b;
    return (t === "string" ? d3_rgb_names.has(b) || /^(#|rgb\(|hsl\()/.test(b) ? d3_interpolateRgb : d3_interpolateString : b instanceof d3_Color ? d3_interpolateRgb : t === "object" ? Array.isArray(b) ? d3_interpolateArray : d3_interpolateObject : d3_interpolateNumber)(a, b);
  } ];
  d3.interpolateArray = d3_interpolateArray;
  function d3_interpolateArray(a, b) {
    var x = [], c = [], na = a.length, nb = b.length, n0 = Math.min(a.length, b.length), i;
    for (i = 0; i < n0; ++i) x.push(d3_interpolate(a[i], b[i]));
    for (;i < na; ++i) c[i] = a[i];
    for (;i < nb; ++i) c[i] = b[i];
    return function(t) {
      for (i = 0; i < n0; ++i) c[i] = x[i](t);
      return c;
    };
  }
  var d3_ease_default = function() {
    return d3_identity;
  };
  var d3_ease = d3.map({
    linear: d3_ease_default,
    poly: d3_ease_poly,
    quad: function() {
      return d3_ease_quad;
    },
    cubic: function() {
      return d3_ease_cubic;
    },
    sin: function() {
      return d3_ease_sin;
    },
    exp: function() {
      return d3_ease_exp;
    },
    circle: function() {
      return d3_ease_circle;
    },
    elastic: d3_ease_elastic,
    back: d3_ease_back,
    bounce: function() {
      return d3_ease_bounce;
    }
  });
  var d3_ease_mode = d3.map({
    "in": d3_identity,
    out: d3_ease_reverse,
    "in-out": d3_ease_reflect,
    "out-in": function(f) {
      return d3_ease_reflect(d3_ease_reverse(f));
    }
  });
  d3.ease = function(name) {
    var i = name.indexOf("-"), t = i >= 0 ? name.substring(0, i) : name, m = i >= 0 ? name.substring(i + 1) : "in";
    t = d3_ease.get(t) || d3_ease_default;
    m = d3_ease_mode.get(m) || d3_identity;
    return d3_ease_clamp(m(t.apply(null, d3_arraySlice.call(arguments, 1))));
  };
  function d3_ease_clamp(f) {
    return function(t) {
      return t <= 0 ? 0 : t >= 1 ? 1 : f(t);
    };
  }
  function d3_ease_reverse(f) {
    return function(t) {
      return 1 - f(1 - t);
    };
  }
  function d3_ease_reflect(f) {
    return function(t) {
      return .5 * (t < .5 ? f(2 * t) : 2 - f(2 - 2 * t));
    };
  }
  function d3_ease_quad(t) {
    return t * t;
  }
  function d3_ease_cubic(t) {
    return t * t * t;
  }
  function d3_ease_cubicInOut(t) {
    if (t <= 0) return 0;
    if (t >= 1) return 1;
    var t2 = t * t, t3 = t2 * t;
    return 4 * (t < .5 ? t3 : 3 * (t - t2) + t3 - .75);
  }
  function d3_ease_poly(e) {
    return function(t) {
      return Math.pow(t, e);
    };
  }
  function d3_ease_sin(t) {
    return 1 - Math.cos(t * halfπ);
  }
  function d3_ease_exp(t) {
    return Math.pow(2, 10 * (t - 1));
  }
  function d3_ease_circle(t) {
    return 1 - Math.sqrt(1 - t * t);
  }
  function d3_ease_elastic(a, p) {
    var s;
    if (arguments.length < 2) p = .45;
    if (arguments.length) s = p / τ * Math.asin(1 / a); else a = 1, s = p / 4;
    return function(t) {
      return 1 + a * Math.pow(2, -10 * t) * Math.sin((t - s) * τ / p);
    };
  }
  function d3_ease_back(s) {
    if (!s) s = 1.70158;
    return function(t) {
      return t * t * ((s + 1) * t - s);
    };
  }
  function d3_ease_bounce(t) {
    return t < 1 / 2.75 ? 7.5625 * t * t : t < 2 / 2.75 ? 7.5625 * (t -= 1.5 / 2.75) * t + .75 : t < 2.5 / 2.75 ? 7.5625 * (t -= 2.25 / 2.75) * t + .9375 : 7.5625 * (t -= 2.625 / 2.75) * t + .984375;
  }
  d3.interpolateHcl = d3_interpolateHcl;
  function d3_interpolateHcl(a, b) {
    a = d3.hcl(a);
    b = d3.hcl(b);
    var ah = a.h, ac = a.c, al = a.l, bh = b.h - ah, bc = b.c - ac, bl = b.l - al;
    if (isNaN(bc)) bc = 0, ac = isNaN(ac) ? b.c : ac;
    if (isNaN(bh)) bh = 0, ah = isNaN(ah) ? b.h : ah; else if (bh > 180) bh -= 360; else if (bh < -180) bh += 360;
    return function(t) {
      return d3_hcl_lab(ah + bh * t, ac + bc * t, al + bl * t) + "";
    };
  }
  d3.interpolateHsl = d3_interpolateHsl;
  function d3_interpolateHsl(a, b) {
    a = d3.hsl(a);
    b = d3.hsl(b);
    var ah = a.h, as = a.s, al = a.l, bh = b.h - ah, bs = b.s - as, bl = b.l - al;
    if (isNaN(bs)) bs = 0, as = isNaN(as) ? b.s : as;
    if (isNaN(bh)) bh = 0, ah = isNaN(ah) ? b.h : ah; else if (bh > 180) bh -= 360; else if (bh < -180) bh += 360;
    return function(t) {
      return d3_hsl_rgb(ah + bh * t, as + bs * t, al + bl * t) + "";
    };
  }
  d3.interpolateLab = d3_interpolateLab;
  function d3_interpolateLab(a, b) {
    a = d3.lab(a);
    b = d3.lab(b);
    var al = a.l, aa = a.a, ab = a.b, bl = b.l - al, ba = b.a - aa, bb = b.b - ab;
    return function(t) {
      return d3_lab_rgb(al + bl * t, aa + ba * t, ab + bb * t) + "";
    };
  }
  d3.interpolateRound = d3_interpolateRound;
  function d3_interpolateRound(a, b) {
    b -= a;
    return function(t) {
      return Math.round(a + b * t);
    };
  }
  d3.transform = function(string) {
    var g = d3_document.createElementNS(d3.ns.prefix.svg, "g");
    return (d3.transform = function(string) {
      if (string != null) {
        g.setAttribute("transform", string);
        var t = g.transform.baseVal.consolidate();
      }
      return new d3_transform(t ? t.matrix : d3_transformIdentity);
    })(string);
  };
  function d3_transform(m) {
    var r0 = [ m.a, m.b ], r1 = [ m.c, m.d ], kx = d3_transformNormalize(r0), kz = d3_transformDot(r0, r1), ky = d3_transformNormalize(d3_transformCombine(r1, r0, -kz)) || 0;
    if (r0[0] * r1[1] < r1[0] * r0[1]) {
      r0[0] *= -1;
      r0[1] *= -1;
      kx *= -1;
      kz *= -1;
    }
    this.rotate = (kx ? Math.atan2(r0[1], r0[0]) : Math.atan2(-r1[0], r1[1])) * d3_degrees;
    this.translate = [ m.e, m.f ];
    this.scale = [ kx, ky ];
    this.skew = ky ? Math.atan2(kz, ky) * d3_degrees : 0;
  }
  d3_transform.prototype.toString = function() {
    return "translate(" + this.translate + ")rotate(" + this.rotate + ")skewX(" + this.skew + ")scale(" + this.scale + ")";
  };
  function d3_transformDot(a, b) {
    return a[0] * b[0] + a[1] * b[1];
  }
  function d3_transformNormalize(a) {
    var k = Math.sqrt(d3_transformDot(a, a));
    if (k) {
      a[0] /= k;
      a[1] /= k;
    }
    return k;
  }
  function d3_transformCombine(a, b, k) {
    a[0] += k * b[0];
    a[1] += k * b[1];
    return a;
  }
  var d3_transformIdentity = {
    a: 1,
    b: 0,
    c: 0,
    d: 1,
    e: 0,
    f: 0
  };
  d3.interpolateTransform = d3_interpolateTransform;
  function d3_interpolateTransform(a, b) {
    var s = [], q = [], n, A = d3.transform(a), B = d3.transform(b), ta = A.translate, tb = B.translate, ra = A.rotate, rb = B.rotate, wa = A.skew, wb = B.skew, ka = A.scale, kb = B.scale;
    if (ta[0] != tb[0] || ta[1] != tb[1]) {
      s.push("translate(", null, ",", null, ")");
      q.push({
        i: 1,
        x: d3_interpolateNumber(ta[0], tb[0])
      }, {
        i: 3,
        x: d3_interpolateNumber(ta[1], tb[1])
      });
    } else if (tb[0] || tb[1]) {
      s.push("translate(" + tb + ")");
    } else {
      s.push("");
    }
    if (ra != rb) {
      if (ra - rb > 180) rb += 360; else if (rb - ra > 180) ra += 360;
      q.push({
        i: s.push(s.pop() + "rotate(", null, ")") - 2,
        x: d3_interpolateNumber(ra, rb)
      });
    } else if (rb) {
      s.push(s.pop() + "rotate(" + rb + ")");
    }
    if (wa != wb) {
      q.push({
        i: s.push(s.pop() + "skewX(", null, ")") - 2,
        x: d3_interpolateNumber(wa, wb)
      });
    } else if (wb) {
      s.push(s.pop() + "skewX(" + wb + ")");
    }
    if (ka[0] != kb[0] || ka[1] != kb[1]) {
      n = s.push(s.pop() + "scale(", null, ",", null, ")");
      q.push({
        i: n - 4,
        x: d3_interpolateNumber(ka[0], kb[0])
      }, {
        i: n - 2,
        x: d3_interpolateNumber(ka[1], kb[1])
      });
    } else if (kb[0] != 1 || kb[1] != 1) {
      s.push(s.pop() + "scale(" + kb + ")");
    }
    n = q.length;
    return function(t) {
      var i = -1, o;
      while (++i < n) s[(o = q[i]).i] = o.x(t);
      return s.join("");
    };
  }
  function d3_uninterpolateNumber(a, b) {
    b = b - (a = +a) ? 1 / (b - a) : 0;
    return function(x) {
      return (x - a) * b;
    };
  }
  function d3_uninterpolateClamp(a, b) {
    b = b - (a = +a) ? 1 / (b - a) : 0;
    return function(x) {
      return Math.max(0, Math.min(1, (x - a) * b));
    };
  }
  d3.layout = {};
  d3.layout.bundle = function() {
    return function(links) {
      var paths = [], i = -1, n = links.length;
      while (++i < n) paths.push(d3_layout_bundlePath(links[i]));
      return paths;
    };
  };
  function d3_layout_bundlePath(link) {
    var start = link.source, end = link.target, lca = d3_layout_bundleLeastCommonAncestor(start, end), points = [ start ];
    while (start !== lca) {
      start = start.parent;
      points.push(start);
    }
    var k = points.length;
    while (end !== lca) {
      points.splice(k, 0, end);
      end = end.parent;
    }
    return points;
  }
  function d3_layout_bundleAncestors(node) {
    var ancestors = [], parent = node.parent;
    while (parent != null) {
      ancestors.push(node);
      node = parent;
      parent = parent.parent;
    }
    ancestors.push(node);
    return ancestors;
  }
  function d3_layout_bundleLeastCommonAncestor(a, b) {
    if (a === b) return a;
    var aNodes = d3_layout_bundleAncestors(a), bNodes = d3_layout_bundleAncestors(b), aNode = aNodes.pop(), bNode = bNodes.pop(), sharedNode = null;
    while (aNode === bNode) {
      sharedNode = aNode;
      aNode = aNodes.pop();
      bNode = bNodes.pop();
    }
    return sharedNode;
  }
  d3.layout.chord = function() {
    var chord = {}, chords, groups, matrix, n, padding = 0, sortGroups, sortSubgroups, sortChords;
    function relayout() {
      var subgroups = {}, groupSums = [], groupIndex = d3.range(n), subgroupIndex = [], k, x, x0, i, j;
      chords = [];
      groups = [];
      k = 0, i = -1;
      while (++i < n) {
        x = 0, j = -1;
        while (++j < n) {
          x += matrix[i][j];
        }
        groupSums.push(x);
        subgroupIndex.push(d3.range(n));
        k += x;
      }
      if (sortGroups) {
        groupIndex.sort(function(a, b) {
          return sortGroups(groupSums[a], groupSums[b]);
        });
      }
      if (sortSubgroups) {
        subgroupIndex.forEach(function(d, i) {
          d.sort(function(a, b) {
            return sortSubgroups(matrix[i][a], matrix[i][b]);
          });
        });
      }
      k = (τ - padding * n) / k;
      x = 0, i = -1;
      while (++i < n) {
        x0 = x, j = -1;
        while (++j < n) {
          var di = groupIndex[i], dj = subgroupIndex[di][j], v = matrix[di][dj], a0 = x, a1 = x += v * k;
          subgroups[di + "-" + dj] = {
            index: di,
            subindex: dj,
            startAngle: a0,
            endAngle: a1,
            value: v
          };
        }
        groups[di] = {
          index: di,
          startAngle: x0,
          endAngle: x,
          value: (x - x0) / k
        };
        x += padding;
      }
      i = -1;
      while (++i < n) {
        j = i - 1;
        while (++j < n) {
          var source = subgroups[i + "-" + j], target = subgroups[j + "-" + i];
          if (source.value || target.value) {
            chords.push(source.value < target.value ? {
              source: target,
              target: source
            } : {
              source: source,
              target: target
            });
          }
        }
      }
      if (sortChords) resort();
    }
    function resort() {
      chords.sort(function(a, b) {
        return sortChords((a.source.value + a.target.value) / 2, (b.source.value + b.target.value) / 2);
      });
    }
    chord.matrix = function(x) {
      if (!arguments.length) return matrix;
      n = (matrix = x) && matrix.length;
      chords = groups = null;
      return chord;
    };
    chord.padding = function(x) {
      if (!arguments.length) return padding;
      padding = x;
      chords = groups = null;
      return chord;
    };
    chord.sortGroups = function(x) {
      if (!arguments.length) return sortGroups;
      sortGroups = x;
      chords = groups = null;
      return chord;
    };
    chord.sortSubgroups = function(x) {
      if (!arguments.length) return sortSubgroups;
      sortSubgroups = x;
      chords = null;
      return chord;
    };
    chord.sortChords = function(x) {
      if (!arguments.length) return sortChords;
      sortChords = x;
      if (chords) resort();
      return chord;
    };
    chord.chords = function() {
      if (!chords) relayout();
      return chords;
    };
    chord.groups = function() {
      if (!groups) relayout();
      return groups;
    };
    return chord;
  };
  d3.layout.force = function() {
    var force = {}, event = d3.dispatch("start", "tick", "end"), size = [ 1, 1 ], drag, alpha, friction = .9, linkDistance = d3_layout_forceLinkDistance, linkStrength = d3_layout_forceLinkStrength, charge = -30, gravity = .1, theta = .8, nodes = [], links = [], distances, strengths, charges;
    function repulse(node) {
      return function(quad, x1, _, x2) {
        if (quad.point !== node) {
          var dx = quad.cx - node.x, dy = quad.cy - node.y, dn = 1 / Math.sqrt(dx * dx + dy * dy);
          if ((x2 - x1) * dn < theta) {
            var k = quad.charge * dn * dn;
            node.px -= dx * k;
            node.py -= dy * k;
            return true;
          }
          if (quad.point && isFinite(dn)) {
            var k = quad.pointCharge * dn * dn;
            node.px -= dx * k;
            node.py -= dy * k;
          }
        }
        return !quad.charge;
      };
    }
    force.tick = function() {
      if ((alpha *= .99) < .005) {
        event.end({
          type: "end",
          alpha: alpha = 0
        });
        return true;
      }
      var n = nodes.length, m = links.length, q, i, o, s, t, l, k, x, y;
      for (i = 0; i < m; ++i) {
        o = links[i];
        s = o.source;
        t = o.target;
        x = t.x - s.x;
        y = t.y - s.y;
        if (l = x * x + y * y) {
          l = alpha * strengths[i] * ((l = Math.sqrt(l)) - distances[i]) / l;
          x *= l;
          y *= l;
          t.x -= x * (k = s.weight / (t.weight + s.weight));
          t.y -= y * k;
          s.x += x * (k = 1 - k);
          s.y += y * k;
        }
      }
      if (k = alpha * gravity) {
        x = size[0] / 2;
        y = size[1] / 2;
        i = -1;
        if (k) while (++i < n) {
          o = nodes[i];
          o.x += (x - o.x) * k;
          o.y += (y - o.y) * k;
        }
      }
      if (charge) {
        d3_layout_forceAccumulate(q = d3.geom.quadtree(nodes), alpha, charges);
        i = -1;
        while (++i < n) {
          if (!(o = nodes[i]).fixed) {
            q.visit(repulse(o));
          }
        }
      }
      i = -1;
      while (++i < n) {
        o = nodes[i];
        if (o.fixed) {
          o.x = o.px;
          o.y = o.py;
        } else {
          o.x -= (o.px - (o.px = o.x)) * friction;
          o.y -= (o.py - (o.py = o.y)) * friction;
        }
      }
      event.tick({
        type: "tick",
        alpha: alpha
      });
    };
    force.nodes = function(x) {
      if (!arguments.length) return nodes;
      nodes = x;
      return force;
    };
    force.links = function(x) {
      if (!arguments.length) return links;
      links = x;
      return force;
    };
    force.size = function(x) {
      if (!arguments.length) return size;
      size = x;
      return force;
    };
    force.linkDistance = function(x) {
      if (!arguments.length) return linkDistance;
      linkDistance = typeof x === "function" ? x : +x;
      return force;
    };
    force.distance = force.linkDistance;
    force.linkStrength = function(x) {
      if (!arguments.length) return linkStrength;
      linkStrength = typeof x === "function" ? x : +x;
      return force;
    };
    force.friction = function(x) {
      if (!arguments.length) return friction;
      friction = +x;
      return force;
    };
    force.charge = function(x) {
      if (!arguments.length) return charge;
      charge = typeof x === "function" ? x : +x;
      return force;
    };
    force.gravity = function(x) {
      if (!arguments.length) return gravity;
      gravity = +x;
      return force;
    };
    force.theta = function(x) {
      if (!arguments.length) return theta;
      theta = +x;
      return force;
    };
    force.alpha = function(x) {
      if (!arguments.length) return alpha;
      x = +x;
      if (alpha) {
        if (x > 0) alpha = x; else alpha = 0;
      } else if (x > 0) {
        event.start({
          type: "start",
          alpha: alpha = x
        });
        d3.timer(force.tick);
      }
      return force;
    };
    force.start = function() {
      var i, n = nodes.length, m = links.length, w = size[0], h = size[1], neighbors, o;
      for (i = 0; i < n; ++i) {
        (o = nodes[i]).index = i;
        o.weight = 0;
      }
      for (i = 0; i < m; ++i) {
        o = links[i];
        if (typeof o.source == "number") o.source = nodes[o.source];
        if (typeof o.target == "number") o.target = nodes[o.target];
        ++o.source.weight;
        ++o.target.weight;
      }
      for (i = 0; i < n; ++i) {
        o = nodes[i];
        if (isNaN(o.x)) o.x = position("x", w);
        if (isNaN(o.y)) o.y = position("y", h);
        if (isNaN(o.px)) o.px = o.x;
        if (isNaN(o.py)) o.py = o.y;
      }
      distances = [];
      if (typeof linkDistance === "function") for (i = 0; i < m; ++i) distances[i] = +linkDistance.call(this, links[i], i); else for (i = 0; i < m; ++i) distances[i] = linkDistance;
      strengths = [];
      if (typeof linkStrength === "function") for (i = 0; i < m; ++i) strengths[i] = +linkStrength.call(this, links[i], i); else for (i = 0; i < m; ++i) strengths[i] = linkStrength;
      charges = [];
      if (typeof charge === "function") for (i = 0; i < n; ++i) charges[i] = +charge.call(this, nodes[i], i); else for (i = 0; i < n; ++i) charges[i] = charge;
      function position(dimension, size) {
        if (!neighbors) {
          neighbors = new Array(n);
          for (j = 0; j < n; ++j) {
            neighbors[j] = [];
          }
          for (j = 0; j < m; ++j) {
            var o = links[j];
            neighbors[o.source.index].push(o.target);
            neighbors[o.target.index].push(o.source);
          }
        }
        var candidates = neighbors[i], j = -1, m = candidates.length, x;
        while (++j < m) if (!isNaN(x = candidates[j][dimension])) return x;
        return Math.random() * size;
      }
      return force.resume();
    };
    force.resume = function() {
      return force.alpha(.1);
    };
    force.stop = function() {
      return force.alpha(0);
    };
    force.drag = function() {
      if (!drag) drag = d3.behavior.drag().origin(d3_identity).on("dragstart.force", d3_layout_forceDragstart).on("drag.force", dragmove).on("dragend.force", d3_layout_forceDragend);
      if (!arguments.length) return drag;
      this.on("mouseover.force", d3_layout_forceMouseover).on("mouseout.force", d3_layout_forceMouseout).call(drag);
    };
    function dragmove(d) {
      d.px = d3.event.x, d.py = d3.event.y;
      force.resume();
    }
    return d3.rebind(force, event, "on");
  };
  function d3_layout_forceDragstart(d) {
    d.fixed |= 2;
  }
  function d3_layout_forceDragend(d) {
    d.fixed &= ~6;
  }
  function d3_layout_forceMouseover(d) {
    d.fixed |= 4;
    d.px = d.x, d.py = d.y;
  }
  function d3_layout_forceMouseout(d) {
    d.fixed &= ~4;
  }
  function d3_layout_forceAccumulate(quad, alpha, charges) {
    var cx = 0, cy = 0;
    quad.charge = 0;
    if (!quad.leaf) {
      var nodes = quad.nodes, n = nodes.length, i = -1, c;
      while (++i < n) {
        c = nodes[i];
        if (c == null) continue;
        d3_layout_forceAccumulate(c, alpha, charges);
        quad.charge += c.charge;
        cx += c.charge * c.cx;
        cy += c.charge * c.cy;
      }
    }
    if (quad.point) {
      if (!quad.leaf) {
        quad.point.x += Math.random() - .5;
        quad.point.y += Math.random() - .5;
      }
      var k = alpha * charges[quad.point.index];
      quad.charge += quad.pointCharge = k;
      cx += k * quad.point.x;
      cy += k * quad.point.y;
    }
    quad.cx = cx / quad.charge;
    quad.cy = cy / quad.charge;
  }
  var d3_layout_forceLinkDistance = 20, d3_layout_forceLinkStrength = 1;
  d3.layout.hierarchy = function() {
    var sort = d3_layout_hierarchySort, children = d3_layout_hierarchyChildren, value = d3_layout_hierarchyValue;
    function recurse(node, depth, nodes) {
      var childs = children.call(hierarchy, node, depth);
      node.depth = depth;
      nodes.push(node);
      if (childs && (n = childs.length)) {
        var i = -1, n, c = node.children = new Array(n), v = 0, j = depth + 1, d;
        while (++i < n) {
          d = c[i] = recurse(childs[i], j, nodes);
          d.parent = node;
          v += d.value;
        }
        if (sort) c.sort(sort);
        if (value) node.value = v;
      } else {
        delete node.children;
        if (value) {
          node.value = +value.call(hierarchy, node, depth) || 0;
        }
      }
      return node;
    }
    function revalue(node, depth) {
      var children = node.children, v = 0;
      if (children && (n = children.length)) {
        var i = -1, n, j = depth + 1;
        while (++i < n) v += revalue(children[i], j);
      } else if (value) {
        v = +value.call(hierarchy, node, depth) || 0;
      }
      if (value) node.value = v;
      return v;
    }
    function hierarchy(d) {
      var nodes = [];
      recurse(d, 0, nodes);
      return nodes;
    }
    hierarchy.sort = function(x) {
      if (!arguments.length) return sort;
      sort = x;
      return hierarchy;
    };
    hierarchy.children = function(x) {
      if (!arguments.length) return children;
      children = x;
      return hierarchy;
    };
    hierarchy.value = function(x) {
      if (!arguments.length) return value;
      value = x;
      return hierarchy;
    };
    hierarchy.revalue = function(root) {
      revalue(root, 0);
      return root;
    };
    return hierarchy;
  };
  function d3_layout_hierarchyRebind(object, hierarchy) {
    d3.rebind(object, hierarchy, "sort", "children", "value");
    object.nodes = object;
    object.links = d3_layout_hierarchyLinks;
    return object;
  }
  function d3_layout_hierarchyChildren(d) {
    return d.children;
  }
  function d3_layout_hierarchyValue(d) {
    return d.value;
  }
  function d3_layout_hierarchySort(a, b) {
    return b.value - a.value;
  }
  function d3_layout_hierarchyLinks(nodes) {
    return d3.merge(nodes.map(function(parent) {
      return (parent.children || []).map(function(child) {
        return {
          source: parent,
          target: child
        };
      });
    }));
  }
  d3.layout.partition = function() {
    var hierarchy = d3.layout.hierarchy(), size = [ 1, 1 ];
    function position(node, x, dx, dy) {
      var children = node.children;
      node.x = x;
      node.y = node.depth * dy;
      node.dx = dx;
      node.dy = dy;
      if (children && (n = children.length)) {
        var i = -1, n, c, d;
        dx = node.value ? dx / node.value : 0;
        while (++i < n) {
          position(c = children[i], x, d = c.value * dx, dy);
          x += d;
        }
      }
    }
    function depth(node) {
      var children = node.children, d = 0;
      if (children && (n = children.length)) {
        var i = -1, n;
        while (++i < n) d = Math.max(d, depth(children[i]));
      }
      return 1 + d;
    }
    function partition(d, i) {
      var nodes = hierarchy.call(this, d, i);
      position(nodes[0], 0, size[0], size[1] / depth(nodes[0]));
      return nodes;
    }
    partition.size = function(x) {
      if (!arguments.length) return size;
      size = x;
      return partition;
    };
    return d3_layout_hierarchyRebind(partition, hierarchy);
  };
  d3.layout.pie = function() {
    var value = Number, sort = d3_layout_pieSortByValue, startAngle = 0, endAngle = τ;
    function pie(data) {
      var values = data.map(function(d, i) {
        return +value.call(pie, d, i);
      });
      var a = +(typeof startAngle === "function" ? startAngle.apply(this, arguments) : startAngle);
      var k = ((typeof endAngle === "function" ? endAngle.apply(this, arguments) : endAngle) - a) / d3.sum(values);
      var index = d3.range(data.length);
      if (sort != null) index.sort(sort === d3_layout_pieSortByValue ? function(i, j) {
        return values[j] - values[i];
      } : function(i, j) {
        return sort(data[i], data[j]);
      });
      var arcs = [];
      index.forEach(function(i) {
        var d;
        arcs[i] = {
          data: data[i],
          value: d = values[i],
          startAngle: a,
          endAngle: a += d * k
        };
      });
      return arcs;
    }
    pie.value = function(x) {
      if (!arguments.length) return value;
      value = x;
      return pie;
    };
    pie.sort = function(x) {
      if (!arguments.length) return sort;
      sort = x;
      return pie;
    };
    pie.startAngle = function(x) {
      if (!arguments.length) return startAngle;
      startAngle = x;
      return pie;
    };
    pie.endAngle = function(x) {
      if (!arguments.length) return endAngle;
      endAngle = x;
      return pie;
    };
    return pie;
  };
  var d3_layout_pieSortByValue = {};
  d3.layout.stack = function() {
    var values = d3_identity, order = d3_layout_stackOrderDefault, offset = d3_layout_stackOffsetZero, out = d3_layout_stackOut, x = d3_layout_stackX, y = d3_layout_stackY;
    function stack(data, index) {
      var series = data.map(function(d, i) {
        return values.call(stack, d, i);
      });
      var points = series.map(function(d) {
        return d.map(function(v, i) {
          return [ x.call(stack, v, i), y.call(stack, v, i) ];
        });
      });
      var orders = order.call(stack, points, index);
      series = d3.permute(series, orders);
      points = d3.permute(points, orders);
      var offsets = offset.call(stack, points, index);
      var n = series.length, m = series[0].length, i, j, o;
      for (j = 0; j < m; ++j) {
        out.call(stack, series[0][j], o = offsets[j], points[0][j][1]);
        for (i = 1; i < n; ++i) {
          out.call(stack, series[i][j], o += points[i - 1][j][1], points[i][j][1]);
        }
      }
      return data;
    }
    stack.values = function(x) {
      if (!arguments.length) return values;
      values = x;
      return stack;
    };
    stack.order = function(x) {
      if (!arguments.length) return order;
      order = typeof x === "function" ? x : d3_layout_stackOrders.get(x) || d3_layout_stackOrderDefault;
      return stack;
    };
    stack.offset = function(x) {
      if (!arguments.length) return offset;
      offset = typeof x === "function" ? x : d3_layout_stackOffsets.get(x) || d3_layout_stackOffsetZero;
      return stack;
    };
    stack.x = function(z) {
      if (!arguments.length) return x;
      x = z;
      return stack;
    };
    stack.y = function(z) {
      if (!arguments.length) return y;
      y = z;
      return stack;
    };
    stack.out = function(z) {
      if (!arguments.length) return out;
      out = z;
      return stack;
    };
    return stack;
  };
  function d3_layout_stackX(d) {
    return d.x;
  }
  function d3_layout_stackY(d) {
    return d.y;
  }
  function d3_layout_stackOut(d, y0, y) {
    d.y0 = y0;
    d.y = y;
  }
  var d3_layout_stackOrders = d3.map({
    "inside-out": function(data) {
      var n = data.length, i, j, max = data.map(d3_layout_stackMaxIndex), sums = data.map(d3_layout_stackReduceSum), index = d3.range(n).sort(function(a, b) {
        return max[a] - max[b];
      }), top = 0, bottom = 0, tops = [], bottoms = [];
      for (i = 0; i < n; ++i) {
        j = index[i];
        if (top < bottom) {
          top += sums[j];
          tops.push(j);
        } else {
          bottom += sums[j];
          bottoms.push(j);
        }
      }
      return bottoms.reverse().concat(tops);
    },
    reverse: function(data) {
      return d3.range(data.length).reverse();
    },
    "default": d3_layout_stackOrderDefault
  });
  var d3_layout_stackOffsets = d3.map({
    silhouette: function(data) {
      var n = data.length, m = data[0].length, sums = [], max = 0, i, j, o, y0 = [];
      for (j = 0; j < m; ++j) {
        for (i = 0, o = 0; i < n; i++) o += data[i][j][1];
        if (o > max) max = o;
        sums.push(o);
      }
      for (j = 0; j < m; ++j) {
        y0[j] = (max - sums[j]) / 2;
      }
      return y0;
    },
    wiggle: function(data) {
      var n = data.length, x = data[0], m = x.length, i, j, k, s1, s2, s3, dx, o, o0, y0 = [];
      y0[0] = o = o0 = 0;
      for (j = 1; j < m; ++j) {
        for (i = 0, s1 = 0; i < n; ++i) s1 += data[i][j][1];
        for (i = 0, s2 = 0, dx = x[j][0] - x[j - 1][0]; i < n; ++i) {
          for (k = 0, s3 = (data[i][j][1] - data[i][j - 1][1]) / (2 * dx); k < i; ++k) {
            s3 += (data[k][j][1] - data[k][j - 1][1]) / dx;
          }
          s2 += s3 * data[i][j][1];
        }
        y0[j] = o -= s1 ? s2 / s1 * dx : 0;
        if (o < o0) o0 = o;
      }
      for (j = 0; j < m; ++j) y0[j] -= o0;
      return y0;
    },
    expand: function(data) {
      var n = data.length, m = data[0].length, k = 1 / n, i, j, o, y0 = [];
      for (j = 0; j < m; ++j) {
        for (i = 0, o = 0; i < n; i++) o += data[i][j][1];
        if (o) for (i = 0; i < n; i++) data[i][j][1] /= o; else for (i = 0; i < n; i++) data[i][j][1] = k;
      }
      for (j = 0; j < m; ++j) y0[j] = 0;
      return y0;
    },
    zero: d3_layout_stackOffsetZero
  });
  function d3_layout_stackOrderDefault(data) {
    return d3.range(data.length);
  }
  function d3_layout_stackOffsetZero(data) {
    var j = -1, m = data[0].length, y0 = [];
    while (++j < m) y0[j] = 0;
    return y0;
  }
  function d3_layout_stackMaxIndex(array) {
    var i = 1, j = 0, v = array[0][1], k, n = array.length;
    for (;i < n; ++i) {
      if ((k = array[i][1]) > v) {
        j = i;
        v = k;
      }
    }
    return j;
  }
  function d3_layout_stackReduceSum(d) {
    return d.reduce(d3_layout_stackSum, 0);
  }
  function d3_layout_stackSum(p, d) {
    return p + d[1];
  }
  d3.layout.histogram = function() {
    var frequency = true, valuer = Number, ranger = d3_layout_histogramRange, binner = d3_layout_histogramBinSturges;
    function histogram(data, i) {
      var bins = [], values = data.map(valuer, this), range = ranger.call(this, values, i), thresholds = binner.call(this, range, values, i), bin, i = -1, n = values.length, m = thresholds.length - 1, k = frequency ? 1 : 1 / n, x;
      while (++i < m) {
        bin = bins[i] = [];
        bin.dx = thresholds[i + 1] - (bin.x = thresholds[i]);
        bin.y = 0;
      }
      if (m > 0) {
        i = -1;
        while (++i < n) {
          x = values[i];
          if (x >= range[0] && x <= range[1]) {
            bin = bins[d3.bisect(thresholds, x, 1, m) - 1];
            bin.y += k;
            bin.push(data[i]);
          }
        }
      }
      return bins;
    }
    histogram.value = function(x) {
      if (!arguments.length) return valuer;
      valuer = x;
      return histogram;
    };
    histogram.range = function(x) {
      if (!arguments.length) return ranger;
      ranger = d3_functor(x);
      return histogram;
    };
    histogram.bins = function(x) {
      if (!arguments.length) return binner;
      binner = typeof x === "number" ? function(range) {
        return d3_layout_histogramBinFixed(range, x);
      } : d3_functor(x);
      return histogram;
    };
    histogram.frequency = function(x) {
      if (!arguments.length) return frequency;
      frequency = !!x;
      return histogram;
    };
    return histogram;
  };
  function d3_layout_histogramBinSturges(range, values) {
    return d3_layout_histogramBinFixed(range, Math.ceil(Math.log(values.length) / Math.LN2 + 1));
  }
  function d3_layout_histogramBinFixed(range, n) {
    var x = -1, b = +range[0], m = (range[1] - b) / n, f = [];
    while (++x <= n) f[x] = m * x + b;
    return f;
  }
  function d3_layout_histogramRange(values) {
    return [ d3.min(values), d3.max(values) ];
  }
  d3.layout.tree = function() {
    var hierarchy = d3.layout.hierarchy().sort(null).value(null), separation = d3_layout_treeSeparation, size = [ 1, 1 ], nodeSize = false;
    function tree(d, i) {
      var nodes = hierarchy.call(this, d, i), root = nodes[0];
      function firstWalk(node, previousSibling) {
        var children = node.children, layout = node._tree;
        if (children && (n = children.length)) {
          var n, firstChild = children[0], previousChild, ancestor = firstChild, child, i = -1;
          while (++i < n) {
            child = children[i];
            firstWalk(child, previousChild);
            ancestor = apportion(child, previousChild, ancestor);
            previousChild = child;
          }
          d3_layout_treeShift(node);
          var midpoint = .5 * (firstChild._tree.prelim + child._tree.prelim);
          if (previousSibling) {
            layout.prelim = previousSibling._tree.prelim + separation(node, previousSibling);
            layout.mod = layout.prelim - midpoint;
          } else {
            layout.prelim = midpoint;
          }
        } else {
          if (previousSibling) {
            layout.prelim = previousSibling._tree.prelim + separation(node, previousSibling);
          }
        }
      }
      function secondWalk(node, x) {
        node.x = node._tree.prelim + x;
        var children = node.children;
        if (children && (n = children.length)) {
          var i = -1, n;
          x += node._tree.mod;
          while (++i < n) {
            secondWalk(children[i], x);
          }
        }
      }
      function apportion(node, previousSibling, ancestor) {
        if (previousSibling) {
          var vip = node, vop = node, vim = previousSibling, vom = node.parent.children[0], sip = vip._tree.mod, sop = vop._tree.mod, sim = vim._tree.mod, som = vom._tree.mod, shift;
          while (vim = d3_layout_treeRight(vim), vip = d3_layout_treeLeft(vip), vim && vip) {
            vom = d3_layout_treeLeft(vom);
            vop = d3_layout_treeRight(vop);
            vop._tree.ancestor = node;
            shift = vim._tree.prelim + sim - vip._tree.prelim - sip + separation(vim, vip);
            if (shift > 0) {
              d3_layout_treeMove(d3_layout_treeAncestor(vim, node, ancestor), node, shift);
              sip += shift;
              sop += shift;
            }
            sim += vim._tree.mod;
            sip += vip._tree.mod;
            som += vom._tree.mod;
            sop += vop._tree.mod;
          }
          if (vim && !d3_layout_treeRight(vop)) {
            vop._tree.thread = vim;
            vop._tree.mod += sim - sop;
          }
          if (vip && !d3_layout_treeLeft(vom)) {
            vom._tree.thread = vip;
            vom._tree.mod += sip - som;
            ancestor = node;
          }
        }
        return ancestor;
      }
      d3_layout_treeVisitAfter(root, function(node, previousSibling) {
        node._tree = {
          ancestor: node,
          prelim: 0,
          mod: 0,
          change: 0,
          shift: 0,
          number: previousSibling ? previousSibling._tree.number + 1 : 0
        };
      });
      firstWalk(root);
      secondWalk(root, -root._tree.prelim);
      var left = d3_layout_treeSearch(root, d3_layout_treeLeftmost), right = d3_layout_treeSearch(root, d3_layout_treeRightmost), deep = d3_layout_treeSearch(root, d3_layout_treeDeepest), x0 = left.x - separation(left, right) / 2, x1 = right.x + separation(right, left) / 2, y1 = deep.depth || 1;
      d3_layout_treeVisitAfter(root, nodeSize ? function(node) {
        node.x *= size[0];
        node.y = node.depth * size[1];
        delete node._tree;
      } : function(node) {
        node.x = (node.x - x0) / (x1 - x0) * size[0];
        node.y = node.depth / y1 * size[1];
        delete node._tree;
      });
      return nodes;
    }
    tree.separation = function(x) {
      if (!arguments.length) return separation;
      separation = x;
      return tree;
    };
    tree.size = function(x) {
      if (!arguments.length) return nodeSize ? null : size;
      nodeSize = (size = x) == null;
      return tree;
    };
    tree.nodeSize = function(x) {
      if (!arguments.length) return nodeSize ? size : null;
      nodeSize = (size = x) != null;
      return tree;
    };
    return d3_layout_hierarchyRebind(tree, hierarchy);
  };
  function d3_layout_treeSeparation(a, b) {
    return a.parent == b.parent ? 1 : 2;
  }
  function d3_layout_treeLeft(node) {
    var children = node.children;
    return children && children.length ? children[0] : node._tree.thread;
  }
  function d3_layout_treeRight(node) {
    var children = node.children, n;
    return children && (n = children.length) ? children[n - 1] : node._tree.thread;
  }
  function d3_layout_treeSearch(node, compare) {
    var children = node.children;
    if (children && (n = children.length)) {
      var child, n, i = -1;
      while (++i < n) {
        if (compare(child = d3_layout_treeSearch(children[i], compare), node) > 0) {
          node = child;
        }
      }
    }
    return node;
  }
  function d3_layout_treeRightmost(a, b) {
    return a.x - b.x;
  }
  function d3_layout_treeLeftmost(a, b) {
    return b.x - a.x;
  }
  function d3_layout_treeDeepest(a, b) {
    return a.depth - b.depth;
  }
  function d3_layout_treeVisitAfter(node, callback) {
    function visit(node, previousSibling) {
      var children = node.children;
      if (children && (n = children.length)) {
        var child, previousChild = null, i = -1, n;
        while (++i < n) {
          child = children[i];
          visit(child, previousChild);
          previousChild = child;
        }
      }
      callback(node, previousSibling);
    }
    visit(node, null);
  }
  function d3_layout_treeShift(node) {
    var shift = 0, change = 0, children = node.children, i = children.length, child;
    while (--i >= 0) {
      child = children[i]._tree;
      child.prelim += shift;
      child.mod += shift;
      shift += child.shift + (change += child.change);
    }
  }
  function d3_layout_treeMove(ancestor, node, shift) {
    ancestor = ancestor._tree;
    node = node._tree;
    var change = shift / (node.number - ancestor.number);
    ancestor.change += change;
    node.change -= change;
    node.shift += shift;
    node.prelim += shift;
    node.mod += shift;
  }
  function d3_layout_treeAncestor(vim, node, ancestor) {
    return vim._tree.ancestor.parent == node.parent ? vim._tree.ancestor : ancestor;
  }
  d3.layout.pack = function() {
    var hierarchy = d3.layout.hierarchy().sort(d3_layout_packSort), padding = 0, size = [ 1, 1 ], radius;
    function pack(d, i) {
      var nodes = hierarchy.call(this, d, i), root = nodes[0], w = size[0], h = size[1], r = radius == null ? Math.sqrt : typeof radius === "function" ? radius : function() {
        return radius;
      };
      root.x = root.y = 0;
      d3_layout_treeVisitAfter(root, function(d) {
        d.r = +r(d.value);
      });
      d3_layout_treeVisitAfter(root, d3_layout_packSiblings);
      if (padding) {
        var dr = padding * (radius ? 1 : Math.max(2 * root.r / w, 2 * root.r / h)) / 2;
        d3_layout_treeVisitAfter(root, function(d) {
          d.r += dr;
        });
        d3_layout_treeVisitAfter(root, d3_layout_packSiblings);
        d3_layout_treeVisitAfter(root, function(d) {
          d.r -= dr;
        });
      }
      d3_layout_packTransform(root, w / 2, h / 2, radius ? 1 : 1 / Math.max(2 * root.r / w, 2 * root.r / h));
      return nodes;
    }
    pack.size = function(_) {
      if (!arguments.length) return size;
      size = _;
      return pack;
    };
    pack.radius = function(_) {
      if (!arguments.length) return radius;
      radius = _ == null || typeof _ === "function" ? _ : +_;
      return pack;
    };
    pack.padding = function(_) {
      if (!arguments.length) return padding;
      padding = +_;
      return pack;
    };
    return d3_layout_hierarchyRebind(pack, hierarchy);
  };
  function d3_layout_packSort(a, b) {
    return a.value - b.value;
  }
  function d3_layout_packInsert(a, b) {
    var c = a._pack_next;
    a._pack_next = b;
    b._pack_prev = a;
    b._pack_next = c;
    c._pack_prev = b;
  }
  function d3_layout_packSplice(a, b) {
    a._pack_next = b;
    b._pack_prev = a;
  }
  function d3_layout_packIntersects(a, b) {
    var dx = b.x - a.x, dy = b.y - a.y, dr = a.r + b.r;
    return .999 * dr * dr > dx * dx + dy * dy;
  }
  function d3_layout_packSiblings(node) {
    if (!(nodes = node.children) || !(n = nodes.length)) return;
    var nodes, xMin = Infinity, xMax = -Infinity, yMin = Infinity, yMax = -Infinity, a, b, c, i, j, k, n;
    function bound(node) {
      xMin = Math.min(node.x - node.r, xMin);
      xMax = Math.max(node.x + node.r, xMax);
      yMin = Math.min(node.y - node.r, yMin);
      yMax = Math.max(node.y + node.r, yMax);
    }
    nodes.forEach(d3_layout_packLink);
    a = nodes[0];
    a.x = -a.r;
    a.y = 0;
    bound(a);
    if (n > 1) {
      b = nodes[1];
      b.x = b.r;
      b.y = 0;
      bound(b);
      if (n > 2) {
        c = nodes[2];
        d3_layout_packPlace(a, b, c);
        bound(c);
        d3_layout_packInsert(a, c);
        a._pack_prev = c;
        d3_layout_packInsert(c, b);
        b = a._pack_next;
        for (i = 3; i < n; i++) {
          d3_layout_packPlace(a, b, c = nodes[i]);
          var isect = 0, s1 = 1, s2 = 1;
          for (j = b._pack_next; j !== b; j = j._pack_next, s1++) {
            if (d3_layout_packIntersects(j, c)) {
              isect = 1;
              break;
            }
          }
          if (isect == 1) {
            for (k = a._pack_prev; k !== j._pack_prev; k = k._pack_prev, s2++) {
              if (d3_layout_packIntersects(k, c)) {
                break;
              }
            }
          }
          if (isect) {
            if (s1 < s2 || s1 == s2 && b.r < a.r) d3_layout_packSplice(a, b = j); else d3_layout_packSplice(a = k, b);
            i--;
          } else {
            d3_layout_packInsert(a, c);
            b = c;
            bound(c);
          }
        }
      }
    }
    var cx = (xMin + xMax) / 2, cy = (yMin + yMax) / 2, cr = 0;
    for (i = 0; i < n; i++) {
      c = nodes[i];
      c.x -= cx;
      c.y -= cy;
      cr = Math.max(cr, c.r + Math.sqrt(c.x * c.x + c.y * c.y));
    }
    node.r = cr;
    nodes.forEach(d3_layout_packUnlink);
  }
  function d3_layout_packLink(node) {
    node._pack_next = node._pack_prev = node;
  }
  function d3_layout_packUnlink(node) {
    delete node._pack_next;
    delete node._pack_prev;
  }
  function d3_layout_packTransform(node, x, y, k) {
    var children = node.children;
    node.x = x += k * node.x;
    node.y = y += k * node.y;
    node.r *= k;
    if (children) {
      var i = -1, n = children.length;
      while (++i < n) d3_layout_packTransform(children[i], x, y, k);
    }
  }
  function d3_layout_packPlace(a, b, c) {
    var db = a.r + c.r, dx = b.x - a.x, dy = b.y - a.y;
    if (db && (dx || dy)) {
      var da = b.r + c.r, dc = dx * dx + dy * dy;
      da *= da;
      db *= db;
      var x = .5 + (db - da) / (2 * dc), y = Math.sqrt(Math.max(0, 2 * da * (db + dc) - (db -= dc) * db - da * da)) / (2 * dc);
      c.x = a.x + x * dx + y * dy;
      c.y = a.y + x * dy - y * dx;
    } else {
      c.x = a.x + db;
      c.y = a.y;
    }
  }
  d3.layout.cluster = function() {
    var hierarchy = d3.layout.hierarchy().sort(null).value(null), separation = d3_layout_treeSeparation, size = [ 1, 1 ], nodeSize = false;
    function cluster(d, i) {
      var nodes = hierarchy.call(this, d, i), root = nodes[0], previousNode, x = 0;
      d3_layout_treeVisitAfter(root, function(node) {
        var children = node.children;
        if (children && children.length) {
          node.x = d3_layout_clusterX(children);
          node.y = d3_layout_clusterY(children);
        } else {
          node.x = previousNode ? x += separation(node, previousNode) : 0;
          node.y = 0;
          previousNode = node;
        }
      });
      var left = d3_layout_clusterLeft(root), right = d3_layout_clusterRight(root), x0 = left.x - separation(left, right) / 2, x1 = right.x + separation(right, left) / 2;
      d3_layout_treeVisitAfter(root, nodeSize ? function(node) {
        node.x = (node.x - root.x) * size[0];
        node.y = (root.y - node.y) * size[1];
      } : function(node) {
        node.x = (node.x - x0) / (x1 - x0) * size[0];
        node.y = (1 - (root.y ? node.y / root.y : 1)) * size[1];
      });
      return nodes;
    }
    cluster.separation = function(x) {
      if (!arguments.length) return separation;
      separation = x;
      return cluster;
    };
    cluster.size = function(x) {
      if (!arguments.length) return nodeSize ? null : size;
      nodeSize = (size = x) == null;
      return cluster;
    };
    cluster.nodeSize = function(x) {
      if (!arguments.length) return nodeSize ? size : null;
      nodeSize = (size = x) != null;
      return cluster;
    };
    return d3_layout_hierarchyRebind(cluster, hierarchy);
  };
  function d3_layout_clusterY(children) {
    return 1 + d3.max(children, function(child) {
      return child.y;
    });
  }
  function d3_layout_clusterX(children) {
    return children.reduce(function(x, child) {
      return x + child.x;
    }, 0) / children.length;
  }
  function d3_layout_clusterLeft(node) {
    var children = node.children;
    return children && children.length ? d3_layout_clusterLeft(children[0]) : node;
  }
  function d3_layout_clusterRight(node) {
    var children = node.children, n;
    return children && (n = children.length) ? d3_layout_clusterRight(children[n - 1]) : node;
  }
  d3.layout.treemap = function() {
    var hierarchy = d3.layout.hierarchy(), round = Math.round, size = [ 1, 1 ], padding = null, pad = d3_layout_treemapPadNull, sticky = false, stickies, mode = "squarify", ratio = .5 * (1 + Math.sqrt(5));
    function scale(children, k) {
      var i = -1, n = children.length, child, area;
      while (++i < n) {
        area = (child = children[i]).value * (k < 0 ? 0 : k);
        child.area = isNaN(area) || area <= 0 ? 0 : area;
      }
    }
    function squarify(node) {
      var children = node.children;
      if (children && children.length) {
        var rect = pad(node), row = [], remaining = children.slice(), child, best = Infinity, score, u = mode === "slice" ? rect.dx : mode === "dice" ? rect.dy : mode === "slice-dice" ? node.depth & 1 ? rect.dy : rect.dx : Math.min(rect.dx, rect.dy), n;
        scale(remaining, rect.dx * rect.dy / node.value);
        row.area = 0;
        while ((n = remaining.length) > 0) {
          row.push(child = remaining[n - 1]);
          row.area += child.area;
          if (mode !== "squarify" || (score = worst(row, u)) <= best) {
            remaining.pop();
            best = score;
          } else {
            row.area -= row.pop().area;
            position(row, u, rect, false);
            u = Math.min(rect.dx, rect.dy);
            row.length = row.area = 0;
            best = Infinity;
          }
        }
        if (row.length) {
          position(row, u, rect, true);
          row.length = row.area = 0;
        }
        children.forEach(squarify);
      }
    }
    function stickify(node) {
      var children = node.children;
      if (children && children.length) {
        var rect = pad(node), remaining = children.slice(), child, row = [];
        scale(remaining, rect.dx * rect.dy / node.value);
        row.area = 0;
        while (child = remaining.pop()) {
          row.push(child);
          row.area += child.area;
          if (child.z != null) {
            position(row, child.z ? rect.dx : rect.dy, rect, !remaining.length);
            row.length = row.area = 0;
          }
        }
        children.forEach(stickify);
      }
    }
    function worst(row, u) {
      var s = row.area, r, rmax = 0, rmin = Infinity, i = -1, n = row.length;
      while (++i < n) {
        if (!(r = row[i].area)) continue;
        if (r < rmin) rmin = r;
        if (r > rmax) rmax = r;
      }
      s *= s;
      u *= u;
      return s ? Math.max(u * rmax * ratio / s, s / (u * rmin * ratio)) : Infinity;
    }
    function position(row, u, rect, flush) {
      var i = -1, n = row.length, x = rect.x, y = rect.y, v = u ? round(row.area / u) : 0, o;
      if (u == rect.dx) {
        if (flush || v > rect.dy) v = rect.dy;
        while (++i < n) {
          o = row[i];
          o.x = x;
          o.y = y;
          o.dy = v;
          x += o.dx = Math.min(rect.x + rect.dx - x, v ? round(o.area / v) : 0);
        }
        o.z = true;
        o.dx += rect.x + rect.dx - x;
        rect.y += v;
        rect.dy -= v;
      } else {
        if (flush || v > rect.dx) v = rect.dx;
        while (++i < n) {
          o = row[i];
          o.x = x;
          o.y = y;
          o.dx = v;
          y += o.dy = Math.min(rect.y + rect.dy - y, v ? round(o.area / v) : 0);
        }
        o.z = false;
        o.dy += rect.y + rect.dy - y;
        rect.x += v;
        rect.dx -= v;
      }
    }
    function treemap(d) {
      var nodes = stickies || hierarchy(d), root = nodes[0];
      root.x = 0;
      root.y = 0;
      root.dx = size[0];
      root.dy = size[1];
      if (stickies) hierarchy.revalue(root);
      scale([ root ], root.dx * root.dy / root.value);
      (stickies ? stickify : squarify)(root);
      if (sticky) stickies = nodes;
      return nodes;
    }
    treemap.size = function(x) {
      if (!arguments.length) return size;
      size = x;
      return treemap;
    };
    treemap.padding = function(x) {
      if (!arguments.length) return padding;
      function padFunction(node) {
        var p = x.call(treemap, node, node.depth);
        return p == null ? d3_layout_treemapPadNull(node) : d3_layout_treemapPad(node, typeof p === "number" ? [ p, p, p, p ] : p);
      }
      function padConstant(node) {
        return d3_layout_treemapPad(node, x);
      }
      var type;
      pad = (padding = x) == null ? d3_layout_treemapPadNull : (type = typeof x) === "function" ? padFunction : type === "number" ? (x = [ x, x, x, x ], 
      padConstant) : padConstant;
      return treemap;
    };
    treemap.round = function(x) {
      if (!arguments.length) return round != Number;
      round = x ? Math.round : Number;
      return treemap;
    };
    treemap.sticky = function(x) {
      if (!arguments.length) return sticky;
      sticky = x;
      stickies = null;
      return treemap;
    };
    treemap.ratio = function(x) {
      if (!arguments.length) return ratio;
      ratio = x;
      return treemap;
    };
    treemap.mode = function(x) {
      if (!arguments.length) return mode;
      mode = x + "";
      return treemap;
    };
    return d3_layout_hierarchyRebind(treemap, hierarchy);
  };
  function d3_layout_treemapPadNull(node) {
    return {
      x: node.x,
      y: node.y,
      dx: node.dx,
      dy: node.dy
    };
  }
  function d3_layout_treemapPad(node, padding) {
    var x = node.x + padding[3], y = node.y + padding[0], dx = node.dx - padding[1] - padding[3], dy = node.dy - padding[0] - padding[2];
    if (dx < 0) {
      x += dx / 2;
      dx = 0;
    }
    if (dy < 0) {
      y += dy / 2;
      dy = 0;
    }
    return {
      x: x,
      y: y,
      dx: dx,
      dy: dy
    };
  }
  d3.random = {
    normal: function(µ, σ) {
      var n = arguments.length;
      if (n < 2) σ = 1;
      if (n < 1) µ = 0;
      return function() {
        var x, y, r;
        do {
          x = Math.random() * 2 - 1;
          y = Math.random() * 2 - 1;
          r = x * x + y * y;
        } while (!r || r > 1);
        return µ + σ * x * Math.sqrt(-2 * Math.log(r) / r);
      };
    },
    logNormal: function() {
      var random = d3.random.normal.apply(d3, arguments);
      return function() {
        return Math.exp(random());
      };
    },
    irwinHall: function(m) {
      return function() {
        for (var s = 0, j = 0; j < m; j++) s += Math.random();
        return s / m;
      };
    }
  };
  d3.scale = {};
  function d3_scaleExtent(domain) {
    var start = domain[0], stop = domain[domain.length - 1];
    return start < stop ? [ start, stop ] : [ stop, start ];
  }
  function d3_scaleRange(scale) {
    return scale.rangeExtent ? scale.rangeExtent() : d3_scaleExtent(scale.range());
  }
  function d3_scale_bilinear(domain, range, uninterpolate, interpolate) {
    var u = uninterpolate(domain[0], domain[1]), i = interpolate(range[0], range[1]);
    return function(x) {
      return i(u(x));
    };
  }
  function d3_scale_nice(domain, nice) {
    var i0 = 0, i1 = domain.length - 1, x0 = domain[i0], x1 = domain[i1], dx;
    if (x1 < x0) {
      dx = i0, i0 = i1, i1 = dx;
      dx = x0, x0 = x1, x1 = dx;
    }
    domain[i0] = nice.floor(x0);
    domain[i1] = nice.ceil(x1);
    return domain;
  }
  function d3_scale_niceStep(step) {
    return step ? {
      floor: function(x) {
        return Math.floor(x / step) * step;
      },
      ceil: function(x) {
        return Math.ceil(x / step) * step;
      }
    } : d3_scale_niceIdentity;
  }
  var d3_scale_niceIdentity = {
    floor: d3_identity,
    ceil: d3_identity
  };
  function d3_scale_polylinear(domain, range, uninterpolate, interpolate) {
    var u = [], i = [], j = 0, k = Math.min(domain.length, range.length) - 1;
    if (domain[k] < domain[0]) {
      domain = domain.slice().reverse();
      range = range.slice().reverse();
    }
    while (++j <= k) {
      u.push(uninterpolate(domain[j - 1], domain[j]));
      i.push(interpolate(range[j - 1], range[j]));
    }
    return function(x) {
      var j = d3.bisect(domain, x, 1, k) - 1;
      return i[j](u[j](x));
    };
  }
  d3.scale.linear = function() {
    return d3_scale_linear([ 0, 1 ], [ 0, 1 ], d3_interpolate, false);
  };
  function d3_scale_linear(domain, range, interpolate, clamp) {
    var output, input;
    function rescale() {
      var linear = Math.min(domain.length, range.length) > 2 ? d3_scale_polylinear : d3_scale_bilinear, uninterpolate = clamp ? d3_uninterpolateClamp : d3_uninterpolateNumber;
      output = linear(domain, range, uninterpolate, interpolate);
      input = linear(range, domain, uninterpolate, d3_interpolate);
      return scale;
    }
    function scale(x) {
      return output(x);
    }
    scale.invert = function(y) {
      return input(y);
    };
    scale.domain = function(x) {
      if (!arguments.length) return domain;
      domain = x.map(Number);
      return rescale();
    };
    scale.range = function(x) {
      if (!arguments.length) return range;
      range = x;
      return rescale();
    };
    scale.rangeRound = function(x) {
      return scale.range(x).interpolate(d3_interpolateRound);
    };
    scale.clamp = function(x) {
      if (!arguments.length) return clamp;
      clamp = x;
      return rescale();
    };
    scale.interpolate = function(x) {
      if (!arguments.length) return interpolate;
      interpolate = x;
      return rescale();
    };
    scale.ticks = function(m) {
      return d3_scale_linearTicks(domain, m);
    };
    scale.tickFormat = function(m, format) {
      return d3_scale_linearTickFormat(domain, m, format);
    };
    scale.nice = function(m) {
      d3_scale_linearNice(domain, m);
      return rescale();
    };
    scale.copy = function() {
      return d3_scale_linear(domain, range, interpolate, clamp);
    };
    return rescale();
  }
  function d3_scale_linearRebind(scale, linear) {
    return d3.rebind(scale, linear, "range", "rangeRound", "interpolate", "clamp");
  }
  function d3_scale_linearNice(domain, m) {
    return d3_scale_nice(domain, d3_scale_niceStep(d3_scale_linearTickRange(domain, m)[2]));
  }
  function d3_scale_linearTickRange(domain, m) {
    if (m == null) m = 10;
    var extent = d3_scaleExtent(domain), span = extent[1] - extent[0], step = Math.pow(10, Math.floor(Math.log(span / m) / Math.LN10)), err = m / span * step;
    if (err <= .15) step *= 10; else if (err <= .35) step *= 5; else if (err <= .75) step *= 2;
    extent[0] = Math.ceil(extent[0] / step) * step;
    extent[1] = Math.floor(extent[1] / step) * step + step * .5;
    extent[2] = step;
    return extent;
  }
  function d3_scale_linearTicks(domain, m) {
    return d3.range.apply(d3, d3_scale_linearTickRange(domain, m));
  }
  function d3_scale_linearTickFormat(domain, m, format) {
    var range = d3_scale_linearTickRange(domain, m);
    return d3.format(format ? format.replace(d3_format_re, function(a, b, c, d, e, f, g, h, i, j) {
      return [ b, c, d, e, f, g, h, i || "." + d3_scale_linearFormatPrecision(j, range), j ].join("");
    }) : ",." + d3_scale_linearPrecision(range[2]) + "f");
  }
  var d3_scale_linearFormatSignificant = {
    s: 1,
    g: 1,
    p: 1,
    r: 1,
    e: 1
  };
  function d3_scale_linearPrecision(value) {
    return -Math.floor(Math.log(value) / Math.LN10 + .01);
  }
  function d3_scale_linearFormatPrecision(type, range) {
    var p = d3_scale_linearPrecision(range[2]);
    return type in d3_scale_linearFormatSignificant ? Math.abs(p - d3_scale_linearPrecision(Math.max(Math.abs(range[0]), Math.abs(range[1])))) + +(type !== "e") : p - (type === "%") * 2;
  }
  d3.scale.log = function() {
    return d3_scale_log(d3.scale.linear().domain([ 0, 1 ]), 10, true, [ 1, 10 ]);
  };
  function d3_scale_log(linear, base, positive, domain) {
    function log(x) {
      return (positive ? Math.log(x < 0 ? 0 : x) : -Math.log(x > 0 ? 0 : -x)) / Math.log(base);
    }
    function pow(x) {
      return positive ? Math.pow(base, x) : -Math.pow(base, -x);
    }
    function scale(x) {
      return linear(log(x));
    }
    scale.invert = function(x) {
      return pow(linear.invert(x));
    };
    scale.domain = function(x) {
      if (!arguments.length) return domain;
      positive = x[0] >= 0;
      linear.domain((domain = x.map(Number)).map(log));
      return scale;
    };
    scale.base = function(_) {
      if (!arguments.length) return base;
      base = +_;
      linear.domain(domain.map(log));
      return scale;
    };
    scale.nice = function() {
      var niced = d3_scale_nice(domain.map(log), positive ? Math : d3_scale_logNiceNegative);
      linear.domain(niced);
      domain = niced.map(pow);
      return scale;
    };
    scale.ticks = function() {
      var extent = d3_scaleExtent(domain), ticks = [], u = extent[0], v = extent[1], i = Math.floor(log(u)), j = Math.ceil(log(v)), n = base % 1 ? 2 : base;
      if (isFinite(j - i)) {
        if (positive) {
          for (;i < j; i++) for (var k = 1; k < n; k++) ticks.push(pow(i) * k);
          ticks.push(pow(i));
        } else {
          ticks.push(pow(i));
          for (;i++ < j; ) for (var k = n - 1; k > 0; k--) ticks.push(pow(i) * k);
        }
        for (i = 0; ticks[i] < u; i++) {}
        for (j = ticks.length; ticks[j - 1] > v; j--) {}
        ticks = ticks.slice(i, j);
      }
      return ticks;
    };
    scale.tickFormat = function(n, format) {
      if (!arguments.length) return d3_scale_logFormat;
      if (arguments.length < 2) format = d3_scale_logFormat; else if (typeof format !== "function") format = d3.format(format);
      var k = Math.max(.1, n / scale.ticks().length), f = positive ? (e = 1e-12, Math.ceil) : (e = -1e-12, 
      Math.floor), e;
      return function(d) {
        return d / pow(f(log(d) + e)) <= k ? format(d) : "";
      };
    };
    scale.copy = function() {
      return d3_scale_log(linear.copy(), base, positive, domain);
    };
    return d3_scale_linearRebind(scale, linear);
  }
  var d3_scale_logFormat = d3.format(".0e"), d3_scale_logNiceNegative = {
    floor: function(x) {
      return -Math.ceil(-x);
    },
    ceil: function(x) {
      return -Math.floor(-x);
    }
  };
  d3.scale.pow = function() {
    return d3_scale_pow(d3.scale.linear(), 1, [ 0, 1 ]);
  };
  function d3_scale_pow(linear, exponent, domain) {
    var powp = d3_scale_powPow(exponent), powb = d3_scale_powPow(1 / exponent);
    function scale(x) {
      return linear(powp(x));
    }
    scale.invert = function(x) {
      return powb(linear.invert(x));
    };
    scale.domain = function(x) {
      if (!arguments.length) return domain;
      linear.domain((domain = x.map(Number)).map(powp));
      return scale;
    };
    scale.ticks = function(m) {
      return d3_scale_linearTicks(domain, m);
    };
    scale.tickFormat = function(m, format) {
      return d3_scale_linearTickFormat(domain, m, format);
    };
    scale.nice = function(m) {
      return scale.domain(d3_scale_linearNice(domain, m));
    };
    scale.exponent = function(x) {
      if (!arguments.length) return exponent;
      powp = d3_scale_powPow(exponent = x);
      powb = d3_scale_powPow(1 / exponent);
      linear.domain(domain.map(powp));
      return scale;
    };
    scale.copy = function() {
      return d3_scale_pow(linear.copy(), exponent, domain);
    };
    return d3_scale_linearRebind(scale, linear);
  }
  function d3_scale_powPow(e) {
    return function(x) {
      return x < 0 ? -Math.pow(-x, e) : Math.pow(x, e);
    };
  }
  d3.scale.sqrt = function() {
    return d3.scale.pow().exponent(.5);
  };
  d3.scale.ordinal = function() {
    return d3_scale_ordinal([], {
      t: "range",
      a: [ [] ]
    });
  };
  function d3_scale_ordinal(domain, ranger) {
    var index, range, rangeBand;
    function scale(x) {
      return range[((index.get(x) || ranger.t === "range" && index.set(x, domain.push(x))) - 1) % range.length];
    }
    function steps(start, step) {
      return d3.range(domain.length).map(function(i) {
        return start + step * i;
      });
    }
    scale.domain = function(x) {
      if (!arguments.length) return domain;
      domain = [];
      index = new d3_Map();
      var i = -1, n = x.length, xi;
      while (++i < n) if (!index.has(xi = x[i])) index.set(xi, domain.push(xi));
      return scale[ranger.t].apply(scale, ranger.a);
    };
    scale.range = function(x) {
      if (!arguments.length) return range;
      range = x;
      rangeBand = 0;
      ranger = {
        t: "range",
        a: arguments
      };
      return scale;
    };
    scale.rangePoints = function(x, padding) {
      if (arguments.length < 2) padding = 0;
      var start = x[0], stop = x[1], step = (stop - start) / (Math.max(1, domain.length - 1) + padding);
      range = steps(domain.length < 2 ? (start + stop) / 2 : start + step * padding / 2, step);
      rangeBand = 0;
      ranger = {
        t: "rangePoints",
        a: arguments
      };
      return scale;
    };
    scale.rangeBands = function(x, padding, outerPadding) {
      if (arguments.length < 2) padding = 0;
      if (arguments.length < 3) outerPadding = padding;
      var reverse = x[1] < x[0], start = x[reverse - 0], stop = x[1 - reverse], step = (stop - start) / (domain.length - padding + 2 * outerPadding);
      range = steps(start + step * outerPadding, step);
      if (reverse) range.reverse();
      rangeBand = step * (1 - padding);
      ranger = {
        t: "rangeBands",
        a: arguments
      };
      return scale;
    };
    scale.rangeRoundBands = function(x, padding, outerPadding) {
      if (arguments.length < 2) padding = 0;
      if (arguments.length < 3) outerPadding = padding;
      var reverse = x[1] < x[0], start = x[reverse - 0], stop = x[1 - reverse], step = Math.floor((stop - start) / (domain.length - padding + 2 * outerPadding)), error = stop - start - (domain.length - padding) * step;
      range = steps(start + Math.round(error / 2), step);
      if (reverse) range.reverse();
      rangeBand = Math.round(step * (1 - padding));
      ranger = {
        t: "rangeRoundBands",
        a: arguments
      };
      return scale;
    };
    scale.rangeBand = function() {
      return rangeBand;
    };
    scale.rangeExtent = function() {
      return d3_scaleExtent(ranger.a[0]);
    };
    scale.copy = function() {
      return d3_scale_ordinal(domain, ranger);
    };
    return scale.domain(domain);
  }
  d3.scale.category10 = function() {
    return d3.scale.ordinal().range(d3_category10);
  };
  d3.scale.category20 = function() {
    return d3.scale.ordinal().range(d3_category20);
  };
  d3.scale.category20b = function() {
    return d3.scale.ordinal().range(d3_category20b);
  };
  d3.scale.category20c = function() {
    return d3.scale.ordinal().range(d3_category20c);
  };
  var d3_category10 = [ 2062260, 16744206, 2924588, 14034728, 9725885, 9197131, 14907330, 8355711, 12369186, 1556175 ].map(d3_rgbString);
  var d3_category20 = [ 2062260, 11454440, 16744206, 16759672, 2924588, 10018698, 14034728, 16750742, 9725885, 12955861, 9197131, 12885140, 14907330, 16234194, 8355711, 13092807, 12369186, 14408589, 1556175, 10410725 ].map(d3_rgbString);
  var d3_category20b = [ 3750777, 5395619, 7040719, 10264286, 6519097, 9216594, 11915115, 13556636, 9202993, 12426809, 15186514, 15190932, 8666169, 11356490, 14049643, 15177372, 8077683, 10834324, 13528509, 14589654 ].map(d3_rgbString);
  var d3_category20c = [ 3244733, 7057110, 10406625, 13032431, 15095053, 16616764, 16625259, 16634018, 3253076, 7652470, 10607003, 13101504, 7695281, 10394312, 12369372, 14342891, 6513507, 9868950, 12434877, 14277081 ].map(d3_rgbString);
  d3.scale.quantile = function() {
    return d3_scale_quantile([], []);
  };
  function d3_scale_quantile(domain, range) {
    var thresholds;
    function rescale() {
      var k = 0, q = range.length;
      thresholds = [];
      while (++k < q) thresholds[k - 1] = d3.quantile(domain, k / q);
      return scale;
    }
    function scale(x) {
      if (!isNaN(x = +x)) return range[d3.bisect(thresholds, x)];
    }
    scale.domain = function(x) {
      if (!arguments.length) return domain;
      domain = x.filter(function(d) {
        return !isNaN(d);
      }).sort(d3.ascending);
      return rescale();
    };
    scale.range = function(x) {
      if (!arguments.length) return range;
      range = x;
      return rescale();
    };
    scale.quantiles = function() {
      return thresholds;
    };
    scale.invertExtent = function(y) {
      y = range.indexOf(y);
      return y < 0 ? [ NaN, NaN ] : [ y > 0 ? thresholds[y - 1] : domain[0], y < thresholds.length ? thresholds[y] : domain[domain.length - 1] ];
    };
    scale.copy = function() {
      return d3_scale_quantile(domain, range);
    };
    return rescale();
  }
  d3.scale.quantize = function() {
    return d3_scale_quantize(0, 1, [ 0, 1 ]);
  };
  function d3_scale_quantize(x0, x1, range) {
    var kx, i;
    function scale(x) {
      return range[Math.max(0, Math.min(i, Math.floor(kx * (x - x0))))];
    }
    function rescale() {
      kx = range.length / (x1 - x0);
      i = range.length - 1;
      return scale;
    }
    scale.domain = function(x) {
      if (!arguments.length) return [ x0, x1 ];
      x0 = +x[0];
      x1 = +x[x.length - 1];
      return rescale();
    };
    scale.range = function(x) {
      if (!arguments.length) return range;
      range = x;
      return rescale();
    };
    scale.invertExtent = function(y) {
      y = range.indexOf(y);
      y = y < 0 ? NaN : y / kx + x0;
      return [ y, y + 1 / kx ];
    };
    scale.copy = function() {
      return d3_scale_quantize(x0, x1, range);
    };
    return rescale();
  }
  d3.scale.threshold = function() {
    return d3_scale_threshold([ .5 ], [ 0, 1 ]);
  };
  function d3_scale_threshold(domain, range) {
    function scale(x) {
      if (x <= x) return range[d3.bisect(domain, x)];
    }
    scale.domain = function(_) {
      if (!arguments.length) return domain;
      domain = _;
      return scale;
    };
    scale.range = function(_) {
      if (!arguments.length) return range;
      range = _;
      return scale;
    };
    scale.invertExtent = function(y) {
      y = range.indexOf(y);
      return [ domain[y - 1], domain[y] ];
    };
    scale.copy = function() {
      return d3_scale_threshold(domain, range);
    };
    return scale;
  }
  d3.scale.identity = function() {
    return d3_scale_identity([ 0, 1 ]);
  };
  function d3_scale_identity(domain) {
    function identity(x) {
      return +x;
    }
    identity.invert = identity;
    identity.domain = identity.range = function(x) {
      if (!arguments.length) return domain;
      domain = x.map(identity);
      return identity;
    };
    identity.ticks = function(m) {
      return d3_scale_linearTicks(domain, m);
    };
    identity.tickFormat = function(m, format) {
      return d3_scale_linearTickFormat(domain, m, format);
    };
    identity.copy = function() {
      return d3_scale_identity(domain);
    };
    return identity;
  }
  d3.svg = {};
  d3.svg.arc = function() {
    var innerRadius = d3_svg_arcInnerRadius, outerRadius = d3_svg_arcOuterRadius, startAngle = d3_svg_arcStartAngle, endAngle = d3_svg_arcEndAngle;
    function arc() {
      var r0 = innerRadius.apply(this, arguments), r1 = outerRadius.apply(this, arguments), a0 = startAngle.apply(this, arguments) + d3_svg_arcOffset, a1 = endAngle.apply(this, arguments) + d3_svg_arcOffset, da = (a1 < a0 && (da = a0, 
      a0 = a1, a1 = da), a1 - a0), df = da < π ? "0" : "1", c0 = Math.cos(a0), s0 = Math.sin(a0), c1 = Math.cos(a1), s1 = Math.sin(a1);
      return da >= d3_svg_arcMax ? r0 ? "M0," + r1 + "A" + r1 + "," + r1 + " 0 1,1 0," + -r1 + "A" + r1 + "," + r1 + " 0 1,1 0," + r1 + "M0," + r0 + "A" + r0 + "," + r0 + " 0 1,0 0," + -r0 + "A" + r0 + "," + r0 + " 0 1,0 0," + r0 + "Z" : "M0," + r1 + "A" + r1 + "," + r1 + " 0 1,1 0," + -r1 + "A" + r1 + "," + r1 + " 0 1,1 0," + r1 + "Z" : r0 ? "M" + r1 * c0 + "," + r1 * s0 + "A" + r1 + "," + r1 + " 0 " + df + ",1 " + r1 * c1 + "," + r1 * s1 + "L" + r0 * c1 + "," + r0 * s1 + "A" + r0 + "," + r0 + " 0 " + df + ",0 " + r0 * c0 + "," + r0 * s0 + "Z" : "M" + r1 * c0 + "," + r1 * s0 + "A" + r1 + "," + r1 + " 0 " + df + ",1 " + r1 * c1 + "," + r1 * s1 + "L0,0" + "Z";
    }
    arc.innerRadius = function(v) {
      if (!arguments.length) return innerRadius;
      innerRadius = d3_functor(v);
      return arc;
    };
    arc.outerRadius = function(v) {
      if (!arguments.length) return outerRadius;
      outerRadius = d3_functor(v);
      return arc;
    };
    arc.startAngle = function(v) {
      if (!arguments.length) return startAngle;
      startAngle = d3_functor(v);
      return arc;
    };
    arc.endAngle = function(v) {
      if (!arguments.length) return endAngle;
      endAngle = d3_functor(v);
      return arc;
    };
    arc.centroid = function() {
      var r = (innerRadius.apply(this, arguments) + outerRadius.apply(this, arguments)) / 2, a = (startAngle.apply(this, arguments) + endAngle.apply(this, arguments)) / 2 + d3_svg_arcOffset;
      return [ Math.cos(a) * r, Math.sin(a) * r ];
    };
    return arc;
  };
  var d3_svg_arcOffset = -halfπ, d3_svg_arcMax = τ - ε;
  function d3_svg_arcInnerRadius(d) {
    return d.innerRadius;
  }
  function d3_svg_arcOuterRadius(d) {
    return d.outerRadius;
  }
  function d3_svg_arcStartAngle(d) {
    return d.startAngle;
  }
  function d3_svg_arcEndAngle(d) {
    return d.endAngle;
  }
  function d3_svg_line(projection) {
    var x = d3_geom_pointX, y = d3_geom_pointY, defined = d3_true, interpolate = d3_svg_lineLinear, interpolateKey = interpolate.key, tension = .7;
    function line(data) {
      var segments = [], points = [], i = -1, n = data.length, d, fx = d3_functor(x), fy = d3_functor(y);
      function segment() {
        segments.push("M", interpolate(projection(points), tension));
      }
      while (++i < n) {
        if (defined.call(this, d = data[i], i)) {
          points.push([ +fx.call(this, d, i), +fy.call(this, d, i) ]);
        } else if (points.length) {
          segment();
          points = [];
        }
      }
      if (points.length) segment();
      return segments.length ? segments.join("") : null;
    }
    line.x = function(_) {
      if (!arguments.length) return x;
      x = _;
      return line;
    };
    line.y = function(_) {
      if (!arguments.length) return y;
      y = _;
      return line;
    };
    line.defined = function(_) {
      if (!arguments.length) return defined;
      defined = _;
      return line;
    };
    line.interpolate = function(_) {
      if (!arguments.length) return interpolateKey;
      if (typeof _ === "function") interpolateKey = interpolate = _; else interpolateKey = (interpolate = d3_svg_lineInterpolators.get(_) || d3_svg_lineLinear).key;
      return line;
    };
    line.tension = function(_) {
      if (!arguments.length) return tension;
      tension = _;
      return line;
    };
    return line;
  }
  d3.svg.line = function() {
    return d3_svg_line(d3_identity);
  };
  var d3_svg_lineInterpolators = d3.map({
    linear: d3_svg_lineLinear,
    "linear-closed": d3_svg_lineLinearClosed,
    step: d3_svg_lineStep,
    "step-before": d3_svg_lineStepBefore,
    "step-after": d3_svg_lineStepAfter,
    basis: d3_svg_lineBasis,
    "basis-open": d3_svg_lineBasisOpen,
    "basis-closed": d3_svg_lineBasisClosed,
    bundle: d3_svg_lineBundle,
    cardinal: d3_svg_lineCardinal,
    "cardinal-open": d3_svg_lineCardinalOpen,
    "cardinal-closed": d3_svg_lineCardinalClosed,
    monotone: d3_svg_lineMonotone
  });
  d3_svg_lineInterpolators.forEach(function(key, value) {
    value.key = key;
    value.closed = /-closed$/.test(key);
  });
  function d3_svg_lineLinear(points) {
    return points.join("L");
  }
  function d3_svg_lineLinearClosed(points) {
    return d3_svg_lineLinear(points) + "Z";
  }
  function d3_svg_lineStep(points) {
    var i = 0, n = points.length, p = points[0], path = [ p[0], ",", p[1] ];
    while (++i < n) path.push("H", (p[0] + (p = points[i])[0]) / 2, "V", p[1]);
    if (n > 1) path.push("H", p[0]);
    return path.join("");
  }
  function d3_svg_lineStepBefore(points) {
    var i = 0, n = points.length, p = points[0], path = [ p[0], ",", p[1] ];
    while (++i < n) path.push("V", (p = points[i])[1], "H", p[0]);
    return path.join("");
  }
  function d3_svg_lineStepAfter(points) {
    var i = 0, n = points.length, p = points[0], path = [ p[0], ",", p[1] ];
    while (++i < n) path.push("H", (p = points[i])[0], "V", p[1]);
    return path.join("");
  }
  function d3_svg_lineCardinalOpen(points, tension) {
    return points.length < 4 ? d3_svg_lineLinear(points) : points[1] + d3_svg_lineHermite(points.slice(1, points.length - 1), d3_svg_lineCardinalTangents(points, tension));
  }
  function d3_svg_lineCardinalClosed(points, tension) {
    return points.length < 3 ? d3_svg_lineLinear(points) : points[0] + d3_svg_lineHermite((points.push(points[0]), 
    points), d3_svg_lineCardinalTangents([ points[points.length - 2] ].concat(points, [ points[1] ]), tension));
  }
  function d3_svg_lineCardinal(points, tension) {
    return points.length < 3 ? d3_svg_lineLinear(points) : points[0] + d3_svg_lineHermite(points, d3_svg_lineCardinalTangents(points, tension));
  }
  function d3_svg_lineHermite(points, tangents) {
    if (tangents.length < 1 || points.length != tangents.length && points.length != tangents.length + 2) {
      return d3_svg_lineLinear(points);
    }
    var quad = points.length != tangents.length, path = "", p0 = points[0], p = points[1], t0 = tangents[0], t = t0, pi = 1;
    if (quad) {
      path += "Q" + (p[0] - t0[0] * 2 / 3) + "," + (p[1] - t0[1] * 2 / 3) + "," + p[0] + "," + p[1];
      p0 = points[1];
      pi = 2;
    }
    if (tangents.length > 1) {
      t = tangents[1];
      p = points[pi];
      pi++;
      path += "C" + (p0[0] + t0[0]) + "," + (p0[1] + t0[1]) + "," + (p[0] - t[0]) + "," + (p[1] - t[1]) + "," + p[0] + "," + p[1];
      for (var i = 2; i < tangents.length; i++, pi++) {
        p = points[pi];
        t = tangents[i];
        path += "S" + (p[0] - t[0]) + "," + (p[1] - t[1]) + "," + p[0] + "," + p[1];
      }
    }
    if (quad) {
      var lp = points[pi];
      path += "Q" + (p[0] + t[0] * 2 / 3) + "," + (p[1] + t[1] * 2 / 3) + "," + lp[0] + "," + lp[1];
    }
    return path;
  }
  function d3_svg_lineCardinalTangents(points, tension) {
    var tangents = [], a = (1 - tension) / 2, p0, p1 = points[0], p2 = points[1], i = 1, n = points.length;
    while (++i < n) {
      p0 = p1;
      p1 = p2;
      p2 = points[i];
      tangents.push([ a * (p2[0] - p0[0]), a * (p2[1] - p0[1]) ]);
    }
    return tangents;
  }
  function d3_svg_lineBasis(points) {
    if (points.length < 3) return d3_svg_lineLinear(points);
    var i = 1, n = points.length, pi = points[0], x0 = pi[0], y0 = pi[1], px = [ x0, x0, x0, (pi = points[1])[0] ], py = [ y0, y0, y0, pi[1] ], path = [ x0, ",", y0, "L", d3_svg_lineDot4(d3_svg_lineBasisBezier3, px), ",", d3_svg_lineDot4(d3_svg_lineBasisBezier3, py) ];
    points.push(points[n - 1]);
    while (++i <= n) {
      pi = points[i];
      px.shift();
      px.push(pi[0]);
      py.shift();
      py.push(pi[1]);
      d3_svg_lineBasisBezier(path, px, py);
    }
    points.pop();
    path.push("L", pi);
    return path.join("");
  }
  function d3_svg_lineBasisOpen(points) {
    if (points.length < 4) return d3_svg_lineLinear(points);
    var path = [], i = -1, n = points.length, pi, px = [ 0 ], py = [ 0 ];
    while (++i < 3) {
      pi = points[i];
      px.push(pi[0]);
      py.push(pi[1]);
    }
    path.push(d3_svg_lineDot4(d3_svg_lineBasisBezier3, px) + "," + d3_svg_lineDot4(d3_svg_lineBasisBezier3, py));
    --i;
    while (++i < n) {
      pi = points[i];
      px.shift();
      px.push(pi[0]);
      py.shift();
      py.push(pi[1]);
      d3_svg_lineBasisBezier(path, px, py);
    }
    return path.join("");
  }
  function d3_svg_lineBasisClosed(points) {
    var path, i = -1, n = points.length, m = n + 4, pi, px = [], py = [];
    while (++i < 4) {
      pi = points[i % n];
      px.push(pi[0]);
      py.push(pi[1]);
    }
    path = [ d3_svg_lineDot4(d3_svg_lineBasisBezier3, px), ",", d3_svg_lineDot4(d3_svg_lineBasisBezier3, py) ];
    --i;
    while (++i < m) {
      pi = points[i % n];
      px.shift();
      px.push(pi[0]);
      py.shift();
      py.push(pi[1]);
      d3_svg_lineBasisBezier(path, px, py);
    }
    return path.join("");
  }
  function d3_svg_lineBundle(points, tension) {
    var n = points.length - 1;
    if (n) {
      var x0 = points[0][0], y0 = points[0][1], dx = points[n][0] - x0, dy = points[n][1] - y0, i = -1, p, t;
      while (++i <= n) {
        p = points[i];
        t = i / n;
        p[0] = tension * p[0] + (1 - tension) * (x0 + t * dx);
        p[1] = tension * p[1] + (1 - tension) * (y0 + t * dy);
      }
    }
    return d3_svg_lineBasis(points);
  }
  function d3_svg_lineDot4(a, b) {
    return a[0] * b[0] + a[1] * b[1] + a[2] * b[2] + a[3] * b[3];
  }
  var d3_svg_lineBasisBezier1 = [ 0, 2 / 3, 1 / 3, 0 ], d3_svg_lineBasisBezier2 = [ 0, 1 / 3, 2 / 3, 0 ], d3_svg_lineBasisBezier3 = [ 0, 1 / 6, 2 / 3, 1 / 6 ];
  function d3_svg_lineBasisBezier(path, x, y) {
    path.push("C", d3_svg_lineDot4(d3_svg_lineBasisBezier1, x), ",", d3_svg_lineDot4(d3_svg_lineBasisBezier1, y), ",", d3_svg_lineDot4(d3_svg_lineBasisBezier2, x), ",", d3_svg_lineDot4(d3_svg_lineBasisBezier2, y), ",", d3_svg_lineDot4(d3_svg_lineBasisBezier3, x), ",", d3_svg_lineDot4(d3_svg_lineBasisBezier3, y));
  }
  function d3_svg_lineSlope(p0, p1) {
    return (p1[1] - p0[1]) / (p1[0] - p0[0]);
  }
  function d3_svg_lineFiniteDifferences(points) {
    var i = 0, j = points.length - 1, m = [], p0 = points[0], p1 = points[1], d = m[0] = d3_svg_lineSlope(p0, p1);
    while (++i < j) {
      m[i] = (d + (d = d3_svg_lineSlope(p0 = p1, p1 = points[i + 1]))) / 2;
    }
    m[i] = d;
    return m;
  }
  function d3_svg_lineMonotoneTangents(points) {
    var tangents = [], d, a, b, s, m = d3_svg_lineFiniteDifferences(points), i = -1, j = points.length - 1;
    while (++i < j) {
      d = d3_svg_lineSlope(points[i], points[i + 1]);
      if (abs(d) < ε) {
        m[i] = m[i + 1] = 0;
      } else {
        a = m[i] / d;
        b = m[i + 1] / d;
        s = a * a + b * b;
        if (s > 9) {
          s = d * 3 / Math.sqrt(s);
          m[i] = s * a;
          m[i + 1] = s * b;
        }
      }
    }
    i = -1;
    while (++i <= j) {
      s = (points[Math.min(j, i + 1)][0] - points[Math.max(0, i - 1)][0]) / (6 * (1 + m[i] * m[i]));
      tangents.push([ s || 0, m[i] * s || 0 ]);
    }
    return tangents;
  }
  function d3_svg_lineMonotone(points) {
    return points.length < 3 ? d3_svg_lineLinear(points) : points[0] + d3_svg_lineHermite(points, d3_svg_lineMonotoneTangents(points));
  }
  d3.svg.line.radial = function() {
    var line = d3_svg_line(d3_svg_lineRadial);
    line.radius = line.x, delete line.x;
    line.angle = line.y, delete line.y;
    return line;
  };
  function d3_svg_lineRadial(points) {
    var point, i = -1, n = points.length, r, a;
    while (++i < n) {
      point = points[i];
      r = point[0];
      a = point[1] + d3_svg_arcOffset;
      point[0] = r * Math.cos(a);
      point[1] = r * Math.sin(a);
    }
    return points;
  }
  function d3_svg_area(projection) {
    var x0 = d3_geom_pointX, x1 = d3_geom_pointX, y0 = 0, y1 = d3_geom_pointY, defined = d3_true, interpolate = d3_svg_lineLinear, interpolateKey = interpolate.key, interpolateReverse = interpolate, L = "L", tension = .7;
    function area(data) {
      var segments = [], points0 = [], points1 = [], i = -1, n = data.length, d, fx0 = d3_functor(x0), fy0 = d3_functor(y0), fx1 = x0 === x1 ? function() {
        return x;
      } : d3_functor(x1), fy1 = y0 === y1 ? function() {
        return y;
      } : d3_functor(y1), x, y;
      function segment() {
        segments.push("M", interpolate(projection(points1), tension), L, interpolateReverse(projection(points0.reverse()), tension), "Z");
      }
      while (++i < n) {
        if (defined.call(this, d = data[i], i)) {
          points0.push([ x = +fx0.call(this, d, i), y = +fy0.call(this, d, i) ]);
          points1.push([ +fx1.call(this, d, i), +fy1.call(this, d, i) ]);
        } else if (points0.length) {
          segment();
          points0 = [];
          points1 = [];
        }
      }
      if (points0.length) segment();
      return segments.length ? segments.join("") : null;
    }
    area.x = function(_) {
      if (!arguments.length) return x1;
      x0 = x1 = _;
      return area;
    };
    area.x0 = function(_) {
      if (!arguments.length) return x0;
      x0 = _;
      return area;
    };
    area.x1 = function(_) {
      if (!arguments.length) return x1;
      x1 = _;
      return area;
    };
    area.y = function(_) {
      if (!arguments.length) return y1;
      y0 = y1 = _;
      return area;
    };
    area.y0 = function(_) {
      if (!arguments.length) return y0;
      y0 = _;
      return area;
    };
    area.y1 = function(_) {
      if (!arguments.length) return y1;
      y1 = _;
      return area;
    };
    area.defined = function(_) {
      if (!arguments.length) return defined;
      defined = _;
      return area;
    };
    area.interpolate = function(_) {
      if (!arguments.length) return interpolateKey;
      if (typeof _ === "function") interpolateKey = interpolate = _; else interpolateKey = (interpolate = d3_svg_lineInterpolators.get(_) || d3_svg_lineLinear).key;
      interpolateReverse = interpolate.reverse || interpolate;
      L = interpolate.closed ? "M" : "L";
      return area;
    };
    area.tension = function(_) {
      if (!arguments.length) return tension;
      tension = _;
      return area;
    };
    return area;
  }
  d3_svg_lineStepBefore.reverse = d3_svg_lineStepAfter;
  d3_svg_lineStepAfter.reverse = d3_svg_lineStepBefore;
  d3.svg.area = function() {
    return d3_svg_area(d3_identity);
  };
  d3.svg.area.radial = function() {
    var area = d3_svg_area(d3_svg_lineRadial);
    area.radius = area.x, delete area.x;
    area.innerRadius = area.x0, delete area.x0;
    area.outerRadius = area.x1, delete area.x1;
    area.angle = area.y, delete area.y;
    area.startAngle = area.y0, delete area.y0;
    area.endAngle = area.y1, delete area.y1;
    return area;
  };
  d3.svg.chord = function() {
    var source = d3_source, target = d3_target, radius = d3_svg_chordRadius, startAngle = d3_svg_arcStartAngle, endAngle = d3_svg_arcEndAngle;
    function chord(d, i) {
      var s = subgroup(this, source, d, i), t = subgroup(this, target, d, i);
      return "M" + s.p0 + arc(s.r, s.p1, s.a1 - s.a0) + (equals(s, t) ? curve(s.r, s.p1, s.r, s.p0) : curve(s.r, s.p1, t.r, t.p0) + arc(t.r, t.p1, t.a1 - t.a0) + curve(t.r, t.p1, s.r, s.p0)) + "Z";
    }
    function subgroup(self, f, d, i) {
      var subgroup = f.call(self, d, i), r = radius.call(self, subgroup, i), a0 = startAngle.call(self, subgroup, i) + d3_svg_arcOffset, a1 = endAngle.call(self, subgroup, i) + d3_svg_arcOffset;
      return {
        r: r,
        a0: a0,
        a1: a1,
        p0: [ r * Math.cos(a0), r * Math.sin(a0) ],
        p1: [ r * Math.cos(a1), r * Math.sin(a1) ]
      };
    }
    function equals(a, b) {
      return a.a0 == b.a0 && a.a1 == b.a1;
    }
    function arc(r, p, a) {
      return "A" + r + "," + r + " 0 " + +(a > π) + ",1 " + p;
    }
    function curve(r0, p0, r1, p1) {
      return "Q 0,0 " + p1;
    }
    chord.radius = function(v) {
      if (!arguments.length) return radius;
      radius = d3_functor(v);
      return chord;
    };
    chord.source = function(v) {
      if (!arguments.length) return source;
      source = d3_functor(v);
      return chord;
    };
    chord.target = function(v) {
      if (!arguments.length) return target;
      target = d3_functor(v);
      return chord;
    };
    chord.startAngle = function(v) {
      if (!arguments.length) return startAngle;
      startAngle = d3_functor(v);
      return chord;
    };
    chord.endAngle = function(v) {
      if (!arguments.length) return endAngle;
      endAngle = d3_functor(v);
      return chord;
    };
    return chord;
  };
  function d3_svg_chordRadius(d) {
    return d.radius;
  }
  d3.svg.diagonal = function() {
    var source = d3_source, target = d3_target, projection = d3_svg_diagonalProjection;
    function diagonal(d, i) {
      var p0 = source.call(this, d, i), p3 = target.call(this, d, i), m = (p0.y + p3.y) / 2, p = [ p0, {
        x: p0.x,
        y: m
      }, {
        x: p3.x,
        y: m
      }, p3 ];
      p = p.map(projection);
      return "M" + p[0] + "C" + p[1] + " " + p[2] + " " + p[3];
    }
    diagonal.source = function(x) {
      if (!arguments.length) return source;
      source = d3_functor(x);
      return diagonal;
    };
    diagonal.target = function(x) {
      if (!arguments.length) return target;
      target = d3_functor(x);
      return diagonal;
    };
    diagonal.projection = function(x) {
      if (!arguments.length) return projection;
      projection = x;
      return diagonal;
    };
    return diagonal;
  };
  function d3_svg_diagonalProjection(d) {
    return [ d.x, d.y ];
  }
  d3.svg.diagonal.radial = function() {
    var diagonal = d3.svg.diagonal(), projection = d3_svg_diagonalProjection, projection_ = diagonal.projection;
    diagonal.projection = function(x) {
      return arguments.length ? projection_(d3_svg_diagonalRadialProjection(projection = x)) : projection;
    };
    return diagonal;
  };
  function d3_svg_diagonalRadialProjection(projection) {
    return function() {
      var d = projection.apply(this, arguments), r = d[0], a = d[1] + d3_svg_arcOffset;
      return [ r * Math.cos(a), r * Math.sin(a) ];
    };
  }
  d3.svg.symbol = function() {
    var type = d3_svg_symbolType, size = d3_svg_symbolSize;
    function symbol(d, i) {
      return (d3_svg_symbols.get(type.call(this, d, i)) || d3_svg_symbolCircle)(size.call(this, d, i));
    }
    symbol.type = function(x) {
      if (!arguments.length) return type;
      type = d3_functor(x);
      return symbol;
    };
    symbol.size = function(x) {
      if (!arguments.length) return size;
      size = d3_functor(x);
      return symbol;
    };
    return symbol;
  };
  function d3_svg_symbolSize() {
    return 64;
  }
  function d3_svg_symbolType() {
    return "circle";
  }
  function d3_svg_symbolCircle(size) {
    var r = Math.sqrt(size / π);
    return "M0," + r + "A" + r + "," + r + " 0 1,1 0," + -r + "A" + r + "," + r + " 0 1,1 0," + r + "Z";
  }
  var d3_svg_symbols = d3.map({
    circle: d3_svg_symbolCircle,
    cross: function(size) {
      var r = Math.sqrt(size / 5) / 2;
      return "M" + -3 * r + "," + -r + "H" + -r + "V" + -3 * r + "H" + r + "V" + -r + "H" + 3 * r + "V" + r + "H" + r + "V" + 3 * r + "H" + -r + "V" + r + "H" + -3 * r + "Z";
    },
    diamond: function(size) {
      var ry = Math.sqrt(size / (2 * d3_svg_symbolTan30)), rx = ry * d3_svg_symbolTan30;
      return "M0," + -ry + "L" + rx + ",0" + " 0," + ry + " " + -rx + ",0" + "Z";
    },
    square: function(size) {
      var r = Math.sqrt(size) / 2;
      return "M" + -r + "," + -r + "L" + r + "," + -r + " " + r + "," + r + " " + -r + "," + r + "Z";
    },
    "triangle-down": function(size) {
      var rx = Math.sqrt(size / d3_svg_symbolSqrt3), ry = rx * d3_svg_symbolSqrt3 / 2;
      return "M0," + ry + "L" + rx + "," + -ry + " " + -rx + "," + -ry + "Z";
    },
    "triangle-up": function(size) {
      var rx = Math.sqrt(size / d3_svg_symbolSqrt3), ry = rx * d3_svg_symbolSqrt3 / 2;
      return "M0," + -ry + "L" + rx + "," + ry + " " + -rx + "," + ry + "Z";
    }
  });
  d3.svg.symbolTypes = d3_svg_symbols.keys();
  var d3_svg_symbolSqrt3 = Math.sqrt(3), d3_svg_symbolTan30 = Math.tan(30 * d3_radians);
  function d3_transition(groups, id) {
    d3_subclass(groups, d3_transitionPrototype);
    groups.id = id;
    return groups;
  }
  var d3_transitionPrototype = [], d3_transitionId = 0, d3_transitionInheritId, d3_transitionInherit;
  d3_transitionPrototype.call = d3_selectionPrototype.call;
  d3_transitionPrototype.empty = d3_selectionPrototype.empty;
  d3_transitionPrototype.node = d3_selectionPrototype.node;
  d3_transitionPrototype.size = d3_selectionPrototype.size;
  d3.transition = function(selection) {
    return arguments.length ? d3_transitionInheritId ? selection.transition() : selection : d3_selectionRoot.transition();
  };
  d3.transition.prototype = d3_transitionPrototype;
  d3_transitionPrototype.select = function(selector) {
    var id = this.id, subgroups = [], subgroup, subnode, node;
    selector = d3_selection_selector(selector);
    for (var j = -1, m = this.length; ++j < m; ) {
      subgroups.push(subgroup = []);
      for (var group = this[j], i = -1, n = group.length; ++i < n; ) {
        if ((node = group[i]) && (subnode = selector.call(node, node.__data__, i, j))) {
          if ("__data__" in node) subnode.__data__ = node.__data__;
          d3_transitionNode(subnode, i, id, node.__transition__[id]);
          subgroup.push(subnode);
        } else {
          subgroup.push(null);
        }
      }
    }
    return d3_transition(subgroups, id);
  };
  d3_transitionPrototype.selectAll = function(selector) {
    var id = this.id, subgroups = [], subgroup, subnodes, node, subnode, transition;
    selector = d3_selection_selectorAll(selector);
    for (var j = -1, m = this.length; ++j < m; ) {
      for (var group = this[j], i = -1, n = group.length; ++i < n; ) {
        if (node = group[i]) {
          transition = node.__transition__[id];
          subnodes = selector.call(node, node.__data__, i, j);
          subgroups.push(subgroup = []);
          for (var k = -1, o = subnodes.length; ++k < o; ) {
            if (subnode = subnodes[k]) d3_transitionNode(subnode, k, id, transition);
            subgroup.push(subnode);
          }
        }
      }
    }
    return d3_transition(subgroups, id);
  };
  d3_transitionPrototype.filter = function(filter) {
    var subgroups = [], subgroup, group, node;
    if (typeof filter !== "function") filter = d3_selection_filter(filter);
    for (var j = 0, m = this.length; j < m; j++) {
      subgroups.push(subgroup = []);
      for (var group = this[j], i = 0, n = group.length; i < n; i++) {
        if ((node = group[i]) && filter.call(node, node.__data__, i)) {
          subgroup.push(node);
        }
      }
    }
    return d3_transition(subgroups, this.id);
  };
  d3_transitionPrototype.tween = function(name, tween) {
    var id = this.id;
    if (arguments.length < 2) return this.node().__transition__[id].tween.get(name);
    return d3_selection_each(this, tween == null ? function(node) {
      node.__transition__[id].tween.remove(name);
    } : function(node) {
      node.__transition__[id].tween.set(name, tween);
    });
  };
  function d3_transition_tween(groups, name, value, tween) {
    var id = groups.id;
    return d3_selection_each(groups, typeof value === "function" ? function(node, i, j) {
      node.__transition__[id].tween.set(name, tween(value.call(node, node.__data__, i, j)));
    } : (value = tween(value), function(node) {
      node.__transition__[id].tween.set(name, value);
    }));
  }
  d3_transitionPrototype.attr = function(nameNS, value) {
    if (arguments.length < 2) {
      for (value in nameNS) this.attr(value, nameNS[value]);
      return this;
    }
    var interpolate = nameNS == "transform" ? d3_interpolateTransform : d3_interpolate, name = d3.ns.qualify(nameNS);
    function attrNull() {
      this.removeAttribute(name);
    }
    function attrNullNS() {
      this.removeAttributeNS(name.space, name.local);
    }
    function attrTween(b) {
      return b == null ? attrNull : (b += "", function() {
        var a = this.getAttribute(name), i;
        return a !== b && (i = interpolate(a, b), function(t) {
          this.setAttribute(name, i(t));
        });
      });
    }
    function attrTweenNS(b) {
      return b == null ? attrNullNS : (b += "", function() {
        var a = this.getAttributeNS(name.space, name.local), i;
        return a !== b && (i = interpolate(a, b), function(t) {
          this.setAttributeNS(name.space, name.local, i(t));
        });
      });
    }
    return d3_transition_tween(this, "attr." + nameNS, value, name.local ? attrTweenNS : attrTween);
  };
  d3_transitionPrototype.attrTween = function(nameNS, tween) {
    var name = d3.ns.qualify(nameNS);
    function attrTween(d, i) {
      var f = tween.call(this, d, i, this.getAttribute(name));
      return f && function(t) {
        this.setAttribute(name, f(t));
      };
    }
    function attrTweenNS(d, i) {
      var f = tween.call(this, d, i, this.getAttributeNS(name.space, name.local));
      return f && function(t) {
        this.setAttributeNS(name.space, name.local, f(t));
      };
    }
    return this.tween("attr." + nameNS, name.local ? attrTweenNS : attrTween);
  };
  d3_transitionPrototype.style = function(name, value, priority) {
    var n = arguments.length;
    if (n < 3) {
      if (typeof name !== "string") {
        if (n < 2) value = "";
        for (priority in name) this.style(priority, name[priority], value);
        return this;
      }
      priority = "";
    }
    function styleNull() {
      this.style.removeProperty(name);
    }
    function styleString(b) {
      return b == null ? styleNull : (b += "", function() {
        var a = d3_window.getComputedStyle(this, null).getPropertyValue(name), i;
        return a !== b && (i = d3_interpolate(a, b), function(t) {
          this.style.setProperty(name, i(t), priority);
        });
      });
    }
    return d3_transition_tween(this, "style." + name, value, styleString);
  };
  d3_transitionPrototype.styleTween = function(name, tween, priority) {
    if (arguments.length < 3) priority = "";
    function styleTween(d, i) {
      var f = tween.call(this, d, i, d3_window.getComputedStyle(this, null).getPropertyValue(name));
      return f && function(t) {
        this.style.setProperty(name, f(t), priority);
      };
    }
    return this.tween("style." + name, styleTween);
  };
  d3_transitionPrototype.text = function(value) {
    return d3_transition_tween(this, "text", value, d3_transition_text);
  };
  function d3_transition_text(b) {
    if (b == null) b = "";
    return function() {
      this.textContent = b;
    };
  }
  d3_transitionPrototype.remove = function() {
    return this.each("end.transition", function() {
      var p;
      if (this.__transition__.count < 2 && (p = this.parentNode)) p.removeChild(this);
    });
  };
  d3_transitionPrototype.ease = function(value) {
    var id = this.id;
    if (arguments.length < 1) return this.node().__transition__[id].ease;
    if (typeof value !== "function") value = d3.ease.apply(d3, arguments);
    return d3_selection_each(this, function(node) {
      node.__transition__[id].ease = value;
    });
  };
  d3_transitionPrototype.delay = function(value) {
    var id = this.id;
    return d3_selection_each(this, typeof value === "function" ? function(node, i, j) {
      node.__transition__[id].delay = +value.call(node, node.__data__, i, j);
    } : (value = +value, function(node) {
      node.__transition__[id].delay = value;
    }));
  };
  d3_transitionPrototype.duration = function(value) {
    var id = this.id;
    return d3_selection_each(this, typeof value === "function" ? function(node, i, j) {
      node.__transition__[id].duration = Math.max(1, value.call(node, node.__data__, i, j));
    } : (value = Math.max(1, value), function(node) {
      node.__transition__[id].duration = value;
    }));
  };
  d3_transitionPrototype.each = function(type, listener) {
    var id = this.id;
    if (arguments.length < 2) {
      var inherit = d3_transitionInherit, inheritId = d3_transitionInheritId;
      d3_transitionInheritId = id;
      d3_selection_each(this, function(node, i, j) {
        d3_transitionInherit = node.__transition__[id];
        type.call(node, node.__data__, i, j);
      });
      d3_transitionInherit = inherit;
      d3_transitionInheritId = inheritId;
    } else {
      d3_selection_each(this, function(node) {
        var transition = node.__transition__[id];
        (transition.event || (transition.event = d3.dispatch("start", "end"))).on(type, listener);
      });
    }
    return this;
  };
  d3_transitionPrototype.transition = function() {
    var id0 = this.id, id1 = ++d3_transitionId, subgroups = [], subgroup, group, node, transition;
    for (var j = 0, m = this.length; j < m; j++) {
      subgroups.push(subgroup = []);
      for (var group = this[j], i = 0, n = group.length; i < n; i++) {
        if (node = group[i]) {
          transition = Object.create(node.__transition__[id0]);
          transition.delay += transition.duration;
          d3_transitionNode(node, i, id1, transition);
        }
        subgroup.push(node);
      }
    }
    return d3_transition(subgroups, id1);
  };
  function d3_transitionNode(node, i, id, inherit) {
    var lock = node.__transition__ || (node.__transition__ = {
      active: 0,
      count: 0
    }), transition = lock[id];
    if (!transition) {
      var time = inherit.time;
      transition = lock[id] = {
        tween: new d3_Map(),
        time: time,
        ease: inherit.ease,
        delay: inherit.delay,
        duration: inherit.duration
      };
      ++lock.count;
      d3.timer(function(elapsed) {
        var d = node.__data__, ease = transition.ease, delay = transition.delay, duration = transition.duration, timer = d3_timer_active, tweened = [];
        timer.t = delay + time;
        if (delay <= elapsed) return start(elapsed - delay);
        timer.c = start;
        function start(elapsed) {
          if (lock.active > id) return stop();
          lock.active = id;
          transition.event && transition.event.start.call(node, d, i);
          transition.tween.forEach(function(key, value) {
            if (value = value.call(node, d, i)) {
              tweened.push(value);
            }
          });
          d3.timer(function() {
            timer.c = tick(elapsed || 1) ? d3_true : tick;
            return 1;
          }, 0, time);
        }
        function tick(elapsed) {
          if (lock.active !== id) return stop();
          var t = elapsed / duration, e = ease(t), n = tweened.length;
          while (n > 0) {
            tweened[--n].call(node, e);
          }
          if (t >= 1) {
            transition.event && transition.event.end.call(node, d, i);
            return stop();
          }
        }
        function stop() {
          if (--lock.count) delete lock[id]; else delete node.__transition__;
          return 1;
        }
      }, 0, time);
    }
  }
  d3.svg.axis = function() {
    var scale = d3.scale.linear(), orient = d3_svg_axisDefaultOrient, innerTickSize = 6, outerTickSize = 6, tickPadding = 3, tickArguments_ = [ 10 ], tickValues = null, tickFormat_;
    function axis(g) {
      g.each(function() {
        var g = d3.select(this);
        var scale0 = this.__chart__ || scale, scale1 = this.__chart__ = scale.copy();
        var ticks = tickValues == null ? scale1.ticks ? scale1.ticks.apply(scale1, tickArguments_) : scale1.domain() : tickValues, tickFormat = tickFormat_ == null ? scale1.tickFormat ? scale1.tickFormat.apply(scale1, tickArguments_) : d3_identity : tickFormat_, tick = g.selectAll(".tick").data(ticks, scale1), tickEnter = tick.enter().insert("g", ".domain").attr("class", "tick").style("opacity", ε), tickExit = d3.transition(tick.exit()).style("opacity", ε).remove(), tickUpdate = d3.transition(tick).style("opacity", 1), tickTransform;
        var range = d3_scaleRange(scale1), path = g.selectAll(".domain").data([ 0 ]), pathUpdate = (path.enter().append("path").attr("class", "domain"), 
        d3.transition(path));
        tickEnter.append("line");
        tickEnter.append("text");
        var lineEnter = tickEnter.select("line"), lineUpdate = tickUpdate.select("line"), text = tick.select("text").text(tickFormat), textEnter = tickEnter.select("text"), textUpdate = tickUpdate.select("text");
        switch (orient) {
         case "bottom":
          {
            tickTransform = d3_svg_axisX;
            lineEnter.attr("y2", innerTickSize);
            textEnter.attr("y", Math.max(innerTickSize, 0) + tickPadding);
            lineUpdate.attr("x2", 0).attr("y2", innerTickSize);
            textUpdate.attr("x", 0).attr("y", Math.max(innerTickSize, 0) + tickPadding);
            text.attr("dy", ".71em").style("text-anchor", "middle");
            pathUpdate.attr("d", "M" + range[0] + "," + outerTickSize + "V0H" + range[1] + "V" + outerTickSize);
            break;
          }

         case "top":
          {
            tickTransform = d3_svg_axisX;
            lineEnter.attr("y2", -innerTickSize);
            textEnter.attr("y", -(Math.max(innerTickSize, 0) + tickPadding));
            lineUpdate.attr("x2", 0).attr("y2", -innerTickSize);
            textUpdate.attr("x", 0).attr("y", -(Math.max(innerTickSize, 0) + tickPadding));
            text.attr("dy", "0em").style("text-anchor", "middle");
            pathUpdate.attr("d", "M" + range[0] + "," + -outerTickSize + "V0H" + range[1] + "V" + -outerTickSize);
            break;
          }

         case "left":
          {
            tickTransform = d3_svg_axisY;
            lineEnter.attr("x2", -innerTickSize);
            textEnter.attr("x", -(Math.max(innerTickSize, 0) + tickPadding));
            lineUpdate.attr("x2", -innerTickSize).attr("y2", 0);
            textUpdate.attr("x", -(Math.max(innerTickSize, 0) + tickPadding)).attr("y", 0);
            text.attr("dy", ".32em").style("text-anchor", "end");
            pathUpdate.attr("d", "M" + -outerTickSize + "," + range[0] + "H0V" + range[1] + "H" + -outerTickSize);
            break;
          }

         case "right":
          {
            tickTransform = d3_svg_axisY;
            lineEnter.attr("x2", innerTickSize);
            textEnter.attr("x", Math.max(innerTickSize, 0) + tickPadding);
            lineUpdate.attr("x2", innerTickSize).attr("y2", 0);
            textUpdate.attr("x", Math.max(innerTickSize, 0) + tickPadding).attr("y", 0);
            text.attr("dy", ".32em").style("text-anchor", "start");
            pathUpdate.attr("d", "M" + outerTickSize + "," + range[0] + "H0V" + range[1] + "H" + outerTickSize);
            break;
          }
        }
        if (scale1.rangeBand) {
          var dx = scale1.rangeBand() / 2, x = function(d) {
            return scale1(d) + dx;
          };
          tickEnter.call(tickTransform, x);
          tickUpdate.call(tickTransform, x);
        } else {
          tickEnter.call(tickTransform, scale0);
          tickUpdate.call(tickTransform, scale1);
          tickExit.call(tickTransform, scale1);
        }
      });
    }
    axis.scale = function(x) {
      if (!arguments.length) return scale;
      scale = x;
      return axis;
    };
    axis.orient = function(x) {
      if (!arguments.length) return orient;
      orient = x in d3_svg_axisOrients ? x + "" : d3_svg_axisDefaultOrient;
      return axis;
    };
    axis.ticks = function() {
      if (!arguments.length) return tickArguments_;
      tickArguments_ = arguments;
      return axis;
    };
    axis.tickValues = function(x) {
      if (!arguments.length) return tickValues;
      tickValues = x;
      return axis;
    };
    axis.tickFormat = function(x) {
      if (!arguments.length) return tickFormat_;
      tickFormat_ = x;
      return axis;
    };
    axis.tickSize = function(x) {
      var n = arguments.length;
      if (!n) return innerTickSize;
      innerTickSize = +x;
      outerTickSize = +arguments[n - 1];
      return axis;
    };
    axis.innerTickSize = function(x) {
      if (!arguments.length) return innerTickSize;
      innerTickSize = +x;
      return axis;
    };
    axis.outerTickSize = function(x) {
      if (!arguments.length) return outerTickSize;
      outerTickSize = +x;
      return axis;
    };
    axis.tickPadding = function(x) {
      if (!arguments.length) return tickPadding;
      tickPadding = +x;
      return axis;
    };
    axis.tickSubdivide = function() {
      return arguments.length && axis;
    };
    return axis;
  };
  var d3_svg_axisDefaultOrient = "bottom", d3_svg_axisOrients = {
    top: 1,
    right: 1,
    bottom: 1,
    left: 1
  };
  function d3_svg_axisX(selection, x) {
    selection.attr("transform", function(d) {
      return "translate(" + x(d) + ",0)";
    });
  }
  function d3_svg_axisY(selection, y) {
    selection.attr("transform", function(d) {
      return "translate(0," + y(d) + ")";
    });
  }
  d3.svg.brush = function() {
    var event = d3_eventDispatch(brush, "brushstart", "brush", "brushend"), x = null, y = null, xExtent = [ 0, 0 ], yExtent = [ 0, 0 ], xExtentDomain, yExtentDomain, xClamp = true, yClamp = true, resizes = d3_svg_brushResizes[0];
    function brush(g) {
      g.each(function() {
        var g = d3.select(this).style("pointer-events", "all").style("-webkit-tap-highlight-color", "rgba(0,0,0,0)").on("mousedown.brush", brushstart).on("touchstart.brush", brushstart);
        var background = g.selectAll(".background").data([ 0 ]);
        background.enter().append("rect").attr("class", "background").style("visibility", "hidden").style("cursor", "crosshair");
        g.selectAll(".extent").data([ 0 ]).enter().append("rect").attr("class", "extent").style("cursor", "move");
        var resize = g.selectAll(".resize").data(resizes, d3_identity);
        resize.exit().remove();
        resize.enter().append("g").attr("class", function(d) {
          return "resize " + d;
        }).style("cursor", function(d) {
          return d3_svg_brushCursor[d];
        }).append("rect").attr("x", function(d) {
          return /[ew]$/.test(d) ? -3 : null;
        }).attr("y", function(d) {
          return /^[ns]/.test(d) ? -3 : null;
        }).attr("width", 6).attr("height", 6).style("visibility", "hidden");
        resize.style("display", brush.empty() ? "none" : null);
        var gUpdate = d3.transition(g), backgroundUpdate = d3.transition(background), range;
        if (x) {
          range = d3_scaleRange(x);
          backgroundUpdate.attr("x", range[0]).attr("width", range[1] - range[0]);
          redrawX(gUpdate);
        }
        if (y) {
          range = d3_scaleRange(y);
          backgroundUpdate.attr("y", range[0]).attr("height", range[1] - range[0]);
          redrawY(gUpdate);
        }
        redraw(gUpdate);
      });
    }
    brush.event = function(g) {
      g.each(function() {
        var event_ = event.of(this, arguments), extent1 = {
          x: xExtent,
          y: yExtent,
          i: xExtentDomain,
          j: yExtentDomain
        }, extent0 = this.__chart__ || extent1;
        this.__chart__ = extent1;
        if (d3_transitionInheritId) {
          d3.select(this).transition().each("start.brush", function() {
            xExtentDomain = extent0.i;
            yExtentDomain = extent0.j;
            xExtent = extent0.x;
            yExtent = extent0.y;
            event_({
              type: "brushstart"
            });
          }).tween("brush:brush", function() {
            var xi = d3_interpolateArray(xExtent, extent1.x), yi = d3_interpolateArray(yExtent, extent1.y);
            xExtentDomain = yExtentDomain = null;
            return function(t) {
              xExtent = extent1.x = xi(t);
              yExtent = extent1.y = yi(t);
              event_({
                type: "brush",
                mode: "resize"
              });
            };
          }).each("end.brush", function() {
            xExtentDomain = extent1.i;
            yExtentDomain = extent1.j;
            event_({
              type: "brush",
              mode: "resize"
            });
            event_({
              type: "brushend"
            });
          });
        } else {
          event_({
            type: "brushstart"
          });
          event_({
            type: "brush",
            mode: "resize"
          });
          event_({
            type: "brushend"
          });
        }
      });
    };
    function redraw(g) {
      g.selectAll(".resize").attr("transform", function(d) {
        return "translate(" + xExtent[+/e$/.test(d)] + "," + yExtent[+/^s/.test(d)] + ")";
      });
    }
    function redrawX(g) {
      g.select(".extent").attr("x", xExtent[0]);
      g.selectAll(".extent,.n>rect,.s>rect").attr("width", xExtent[1] - xExtent[0]);
    }
    function redrawY(g) {
      g.select(".extent").attr("y", yExtent[0]);
      g.selectAll(".extent,.e>rect,.w>rect").attr("height", yExtent[1] - yExtent[0]);
    }
    function brushstart() {
      var target = this, eventTarget = d3.select(d3.event.target), event_ = event.of(target, arguments), g = d3.select(target), resizing = eventTarget.datum(), resizingX = !/^(n|s)$/.test(resizing) && x, resizingY = !/^(e|w)$/.test(resizing) && y, dragging = eventTarget.classed("extent"), dragRestore = d3_event_dragSuppress(), center, origin = d3.mouse(target), offset;
      var w = d3.select(d3_window).on("keydown.brush", keydown).on("keyup.brush", keyup);
      if (d3.event.changedTouches) {
        w.on("touchmove.brush", brushmove).on("touchend.brush", brushend);
      } else {
        w.on("mousemove.brush", brushmove).on("mouseup.brush", brushend);
      }
      g.interrupt().selectAll("*").interrupt();
      if (dragging) {
        origin[0] = xExtent[0] - origin[0];
        origin[1] = yExtent[0] - origin[1];
      } else if (resizing) {
        var ex = +/w$/.test(resizing), ey = +/^n/.test(resizing);
        offset = [ xExtent[1 - ex] - origin[0], yExtent[1 - ey] - origin[1] ];
        origin[0] = xExtent[ex];
        origin[1] = yExtent[ey];
      } else if (d3.event.altKey) center = origin.slice();
      g.style("pointer-events", "none").selectAll(".resize").style("display", null);
      d3.select("body").style("cursor", eventTarget.style("cursor"));
      event_({
        type: "brushstart"
      });
      brushmove();
      function keydown() {
        if (d3.event.keyCode == 32) {
          if (!dragging) {
            center = null;
            origin[0] -= xExtent[1];
            origin[1] -= yExtent[1];
            dragging = 2;
          }
          d3_eventPreventDefault();
        }
      }
      function keyup() {
        if (d3.event.keyCode == 32 && dragging == 2) {
          origin[0] += xExtent[1];
          origin[1] += yExtent[1];
          dragging = 0;
          d3_eventPreventDefault();
        }
      }
      function brushmove() {
        var point = d3.mouse(target), moved = false;
        if (offset) {
          point[0] += offset[0];
          point[1] += offset[1];
        }
        if (!dragging) {
          if (d3.event.altKey) {
            if (!center) center = [ (xExtent[0] + xExtent[1]) / 2, (yExtent[0] + yExtent[1]) / 2 ];
            origin[0] = xExtent[+(point[0] < center[0])];
            origin[1] = yExtent[+(point[1] < center[1])];
          } else center = null;
        }
        if (resizingX && move1(point, x, 0)) {
          redrawX(g);
          moved = true;
        }
        if (resizingY && move1(point, y, 1)) {
          redrawY(g);
          moved = true;
        }
        if (moved) {
          redraw(g);
          event_({
            type: "brush",
            mode: dragging ? "move" : "resize"
          });
        }
      }
      function move1(point, scale, i) {
        var range = d3_scaleRange(scale), r0 = range[0], r1 = range[1], position = origin[i], extent = i ? yExtent : xExtent, size = extent[1] - extent[0], min, max;
        if (dragging) {
          r0 -= position;
          r1 -= size + position;
        }
        min = (i ? yClamp : xClamp) ? Math.max(r0, Math.min(r1, point[i])) : point[i];
        if (dragging) {
          max = (min += position) + size;
        } else {
          if (center) position = Math.max(r0, Math.min(r1, 2 * center[i] - min));
          if (position < min) {
            max = min;
            min = position;
          } else {
            max = position;
          }
        }
        if (extent[0] != min || extent[1] != max) {
          if (i) yExtentDomain = null; else xExtentDomain = null;
          extent[0] = min;
          extent[1] = max;
          return true;
        }
      }
      function brushend() {
        brushmove();
        g.style("pointer-events", "all").selectAll(".resize").style("display", brush.empty() ? "none" : null);
        d3.select("body").style("cursor", null);
        w.on("mousemove.brush", null).on("mouseup.brush", null).on("touchmove.brush", null).on("touchend.brush", null).on("keydown.brush", null).on("keyup.brush", null);
        dragRestore();
        event_({
          type: "brushend"
        });
      }
    }
    brush.x = function(z) {
      if (!arguments.length) return x;
      x = z;
      resizes = d3_svg_brushResizes[!x << 1 | !y];
      return brush;
    };
    brush.y = function(z) {
      if (!arguments.length) return y;
      y = z;
      resizes = d3_svg_brushResizes[!x << 1 | !y];
      return brush;
    };
    brush.clamp = function(z) {
      if (!arguments.length) return x && y ? [ xClamp, yClamp ] : x ? xClamp : y ? yClamp : null;
      if (x && y) xClamp = !!z[0], yClamp = !!z[1]; else if (x) xClamp = !!z; else if (y) yClamp = !!z;
      return brush;
    };
    brush.extent = function(z) {
      var x0, x1, y0, y1, t;
      if (!arguments.length) {
        if (x) {
          if (xExtentDomain) {
            x0 = xExtentDomain[0], x1 = xExtentDomain[1];
          } else {
            x0 = xExtent[0], x1 = xExtent[1];
            if (x.invert) x0 = x.invert(x0), x1 = x.invert(x1);
            if (x1 < x0) t = x0, x0 = x1, x1 = t;
          }
        }
        if (y) {
          if (yExtentDomain) {
            y0 = yExtentDomain[0], y1 = yExtentDomain[1];
          } else {
            y0 = yExtent[0], y1 = yExtent[1];
            if (y.invert) y0 = y.invert(y0), y1 = y.invert(y1);
            if (y1 < y0) t = y0, y0 = y1, y1 = t;
          }
        }
        return x && y ? [ [ x0, y0 ], [ x1, y1 ] ] : x ? [ x0, x1 ] : y && [ y0, y1 ];
      }
      if (x) {
        x0 = z[0], x1 = z[1];
        if (y) x0 = x0[0], x1 = x1[0];
        xExtentDomain = [ x0, x1 ];
        if (x.invert) x0 = x(x0), x1 = x(x1);
        if (x1 < x0) t = x0, x0 = x1, x1 = t;
        if (x0 != xExtent[0] || x1 != xExtent[1]) xExtent = [ x0, x1 ];
      }
      if (y) {
        y0 = z[0], y1 = z[1];
        if (x) y0 = y0[1], y1 = y1[1];
        yExtentDomain = [ y0, y1 ];
        if (y.invert) y0 = y(y0), y1 = y(y1);
        if (y1 < y0) t = y0, y0 = y1, y1 = t;
        if (y0 != yExtent[0] || y1 != yExtent[1]) yExtent = [ y0, y1 ];
      }
      return brush;
    };
    brush.clear = function() {
      if (!brush.empty()) {
        xExtent = [ 0, 0 ], yExtent = [ 0, 0 ];
        xExtentDomain = yExtentDomain = null;
      }
      return brush;
    };
    brush.empty = function() {
      return !!x && xExtent[0] == xExtent[1] || !!y && yExtent[0] == yExtent[1];
    };
    return d3.rebind(brush, event, "on");
  };
  var d3_svg_brushCursor = {
    n: "ns-resize",
    e: "ew-resize",
    s: "ns-resize",
    w: "ew-resize",
    nw: "nwse-resize",
    ne: "nesw-resize",
    se: "nwse-resize",
    sw: "nesw-resize"
  };
  var d3_svg_brushResizes = [ [ "n", "e", "s", "w", "nw", "ne", "se", "sw" ], [ "e", "w" ], [ "n", "s" ], [] ];
  var d3_time = d3.time = {}, d3_date = Date, d3_time_daySymbols = [ "Sunday", "Monday", "Tuesday", "Wednesday", "Thursday", "Friday", "Saturday" ];
  function d3_date_utc() {
    this._ = new Date(arguments.length > 1 ? Date.UTC.apply(this, arguments) : arguments[0]);
  }
  d3_date_utc.prototype = {
    getDate: function() {
      return this._.getUTCDate();
    },
    getDay: function() {
      return this._.getUTCDay();
    },
    getFullYear: function() {
      return this._.getUTCFullYear();
    },
    getHours: function() {
      return this._.getUTCHours();
    },
    getMilliseconds: function() {
      return this._.getUTCMilliseconds();
    },
    getMinutes: function() {
      return this._.getUTCMinutes();
    },
    getMonth: function() {
      return this._.getUTCMonth();
    },
    getSeconds: function() {
      return this._.getUTCSeconds();
    },
    getTime: function() {
      return this._.getTime();
    },
    getTimezoneOffset: function() {
      return 0;
    },
    valueOf: function() {
      return this._.valueOf();
    },
    setDate: function() {
      d3_time_prototype.setUTCDate.apply(this._, arguments);
    },
    setDay: function() {
      d3_time_prototype.setUTCDay.apply(this._, arguments);
    },
    setFullYear: function() {
      d3_time_prototype.setUTCFullYear.apply(this._, arguments);
    },
    setHours: function() {
      d3_time_prototype.setUTCHours.apply(this._, arguments);
    },
    setMilliseconds: function() {
      d3_time_prototype.setUTCMilliseconds.apply(this._, arguments);
    },
    setMinutes: function() {
      d3_time_prototype.setUTCMinutes.apply(this._, arguments);
    },
    setMonth: function() {
      d3_time_prototype.setUTCMonth.apply(this._, arguments);
    },
    setSeconds: function() {
      d3_time_prototype.setUTCSeconds.apply(this._, arguments);
    },
    setTime: function() {
      d3_time_prototype.setTime.apply(this._, arguments);
    }
  };
  var d3_time_prototype = Date.prototype;
  var d3_time_formatDateTime = "%a %b %e %X %Y", d3_time_formatDate = "%m/%d/%Y", d3_time_formatTime = "%H:%M:%S";
  var d3_time_days = [ "Sunday", "Monday", "Tuesday", "Wednesday", "Thursday", "Friday", "Saturday" ], d3_time_dayAbbreviations = [ "Sun", "Mon", "Tue", "Wed", "Thu", "Fri", "Sat" ], d3_time_months = [ "January", "February", "March", "April", "May", "June", "July", "August", "September", "October", "November", "December" ], d3_time_monthAbbreviations = [ "Jan", "Feb", "Mar", "Apr", "May", "Jun", "Jul", "Aug", "Sep", "Oct", "Nov", "Dec" ];
  function d3_time_interval(local, step, number) {
    function round(date) {
      var d0 = local(date), d1 = offset(d0, 1);
      return date - d0 < d1 - date ? d0 : d1;
    }
    function ceil(date) {
      step(date = local(new d3_date(date - 1)), 1);
      return date;
    }
    function offset(date, k) {
      step(date = new d3_date(+date), k);
      return date;
    }
    function range(t0, t1, dt) {
      var time = ceil(t0), times = [];
      if (dt > 1) {
        while (time < t1) {
          if (!(number(time) % dt)) times.push(new Date(+time));
          step(time, 1);
        }
      } else {
        while (time < t1) times.push(new Date(+time)), step(time, 1);
      }
      return times;
    }
    function range_utc(t0, t1, dt) {
      try {
        d3_date = d3_date_utc;
        var utc = new d3_date_utc();
        utc._ = t0;
        return range(utc, t1, dt);
      } finally {
        d3_date = Date;
      }
    }
    local.floor = local;
    local.round = round;
    local.ceil = ceil;
    local.offset = offset;
    local.range = range;
    var utc = local.utc = d3_time_interval_utc(local);
    utc.floor = utc;
    utc.round = d3_time_interval_utc(round);
    utc.ceil = d3_time_interval_utc(ceil);
    utc.offset = d3_time_interval_utc(offset);
    utc.range = range_utc;
    return local;
  }
  function d3_time_interval_utc(method) {
    return function(date, k) {
      try {
        d3_date = d3_date_utc;
        var utc = new d3_date_utc();
        utc._ = date;
        return method(utc, k)._;
      } finally {
        d3_date = Date;
      }
    };
  }
  d3_time.year = d3_time_interval(function(date) {
    date = d3_time.day(date);
    date.setMonth(0, 1);
    return date;
  }, function(date, offset) {
    date.setFullYear(date.getFullYear() + offset);
  }, function(date) {
    return date.getFullYear();
  });
  d3_time.years = d3_time.year.range;
  d3_time.years.utc = d3_time.year.utc.range;
  d3_time.day = d3_time_interval(function(date) {
    var day = new d3_date(2e3, 0);
    day.setFullYear(date.getFullYear(), date.getMonth(), date.getDate());
    return day;
  }, function(date, offset) {
    date.setDate(date.getDate() + offset);
  }, function(date) {
    return date.getDate() - 1;
  });
  d3_time.days = d3_time.day.range;
  d3_time.days.utc = d3_time.day.utc.range;
  d3_time.dayOfYear = function(date) {
    var year = d3_time.year(date);
    return Math.floor((date - year - (date.getTimezoneOffset() - year.getTimezoneOffset()) * 6e4) / 864e5);
  };
  d3_time_daySymbols.forEach(function(day, i) {
    day = day.toLowerCase();
    i = 7 - i;
    var interval = d3_time[day] = d3_time_interval(function(date) {
      (date = d3_time.day(date)).setDate(date.getDate() - (date.getDay() + i) % 7);
      return date;
    }, function(date, offset) {
      date.setDate(date.getDate() + Math.floor(offset) * 7);
    }, function(date) {
      var day = d3_time.year(date).getDay();
      return Math.floor((d3_time.dayOfYear(date) + (day + i) % 7) / 7) - (day !== i);
    });
    d3_time[day + "s"] = interval.range;
    d3_time[day + "s"].utc = interval.utc.range;
    d3_time[day + "OfYear"] = function(date) {
      var day = d3_time.year(date).getDay();
      return Math.floor((d3_time.dayOfYear(date) + (day + i) % 7) / 7);
    };
  });
  d3_time.week = d3_time.sunday;
  d3_time.weeks = d3_time.sunday.range;
  d3_time.weeks.utc = d3_time.sunday.utc.range;
  d3_time.weekOfYear = d3_time.sundayOfYear;
  d3_time.format = d3_time_format;
  function d3_time_format(template) {
    var n = template.length;
    function format(date) {
      var string = [], i = -1, j = 0, c, p, f;
      while (++i < n) {
        if (template.charCodeAt(i) === 37) {
          string.push(template.substring(j, i));
          if ((p = d3_time_formatPads[c = template.charAt(++i)]) != null) c = template.charAt(++i);
          if (f = d3_time_formats[c]) c = f(date, p == null ? c === "e" ? " " : "0" : p);
          string.push(c);
          j = i + 1;
        }
      }
      string.push(template.substring(j, i));
      return string.join("");
    }
    format.parse = function(string) {
      var d = {
        y: 1900,
        m: 0,
        d: 1,
        H: 0,
        M: 0,
        S: 0,
        L: 0,
        Z: null
      }, i = d3_time_parse(d, template, string, 0);
      if (i != string.length) return null;
      if ("p" in d) d.H = d.H % 12 + d.p * 12;
      var localZ = d.Z != null && d3_date !== d3_date_utc, date = new (localZ ? d3_date_utc : d3_date)();
      if ("j" in d) date.setFullYear(d.y, 0, d.j); else if ("w" in d && ("W" in d || "U" in d)) {
        date.setFullYear(d.y, 0, 1);
        date.setFullYear(d.y, 0, "W" in d ? (d.w + 6) % 7 + d.W * 7 - (date.getDay() + 5) % 7 : d.w + d.U * 7 - (date.getDay() + 6) % 7);
      } else date.setFullYear(d.y, d.m, d.d);
      date.setHours(d.H + Math.floor(d.Z / 100), d.M + d.Z % 100, d.S, d.L);
      return localZ ? date._ : date;
    };
    format.toString = function() {
      return template;
    };
    return format;
  }
  function d3_time_parse(date, template, string, j) {
    var c, p, t, i = 0, n = template.length, m = string.length;
    while (i < n) {
      if (j >= m) return -1;
      c = template.charCodeAt(i++);
      if (c === 37) {
        t = template.charAt(i++);
        p = d3_time_parsers[t in d3_time_formatPads ? template.charAt(i++) : t];
        if (!p || (j = p(date, string, j)) < 0) return -1;
      } else if (c != string.charCodeAt(j++)) {
        return -1;
      }
    }
    return j;
  }
  function d3_time_formatRe(names) {
    return new RegExp("^(?:" + names.map(d3.requote).join("|") + ")", "i");
  }
  function d3_time_formatLookup(names) {
    var map = new d3_Map(), i = -1, n = names.length;
    while (++i < n) map.set(names[i].toLowerCase(), i);
    return map;
  }
  function d3_time_formatPad(value, fill, width) {
    var sign = value < 0 ? "-" : "", string = (sign ? -value : value) + "", length = string.length;
    return sign + (length < width ? new Array(width - length + 1).join(fill) + string : string);
  }
  var d3_time_dayRe = d3_time_formatRe(d3_time_days), d3_time_dayLookup = d3_time_formatLookup(d3_time_days), d3_time_dayAbbrevRe = d3_time_formatRe(d3_time_dayAbbreviations), d3_time_dayAbbrevLookup = d3_time_formatLookup(d3_time_dayAbbreviations), d3_time_monthRe = d3_time_formatRe(d3_time_months), d3_time_monthLookup = d3_time_formatLookup(d3_time_months), d3_time_monthAbbrevRe = d3_time_formatRe(d3_time_monthAbbreviations), d3_time_monthAbbrevLookup = d3_time_formatLookup(d3_time_monthAbbreviations), d3_time_percentRe = /^%/;
  var d3_time_formatPads = {
    "-": "",
    _: " ",
    "0": "0"
  };
  var d3_time_formats = {
    a: function(d) {
      return d3_time_dayAbbreviations[d.getDay()];
    },
    A: function(d) {
      return d3_time_days[d.getDay()];
    },
    b: function(d) {
      return d3_time_monthAbbreviations[d.getMonth()];
    },
    B: function(d) {
      return d3_time_months[d.getMonth()];
    },
    c: d3_time_format(d3_time_formatDateTime),
    d: function(d, p) {
      return d3_time_formatPad(d.getDate(), p, 2);
    },
    e: function(d, p) {
      return d3_time_formatPad(d.getDate(), p, 2);
    },
    H: function(d, p) {
      return d3_time_formatPad(d.getHours(), p, 2);
    },
    I: function(d, p) {
      return d3_time_formatPad(d.getHours() % 12 || 12, p, 2);
    },
    j: function(d, p) {
      return d3_time_formatPad(1 + d3_time.dayOfYear(d), p, 3);
    },
    L: function(d, p) {
      return d3_time_formatPad(d.getMilliseconds(), p, 3);
    },
    m: function(d, p) {
      return d3_time_formatPad(d.getMonth() + 1, p, 2);
    },
    M: function(d, p) {
      return d3_time_formatPad(d.getMinutes(), p, 2);
    },
    p: function(d) {
      return d.getHours() >= 12 ? "PM" : "AM";
    },
    S: function(d, p) {
      return d3_time_formatPad(d.getSeconds(), p, 2);
    },
    U: function(d, p) {
      return d3_time_formatPad(d3_time.sundayOfYear(d), p, 2);
    },
    w: function(d) {
      return d.getDay();
    },
    W: function(d, p) {
      return d3_time_formatPad(d3_time.mondayOfYear(d), p, 2);
    },
    x: d3_time_format(d3_time_formatDate),
    X: d3_time_format(d3_time_formatTime),
    y: function(d, p) {
      return d3_time_formatPad(d.getFullYear() % 100, p, 2);
    },
    Y: function(d, p) {
      return d3_time_formatPad(d.getFullYear() % 1e4, p, 4);
    },
    Z: d3_time_zone,
    "%": function() {
      return "%";
    }
  };
  var d3_time_parsers = {
    a: d3_time_parseWeekdayAbbrev,
    A: d3_time_parseWeekday,
    b: d3_time_parseMonthAbbrev,
    B: d3_time_parseMonth,
    c: d3_time_parseLocaleFull,
    d: d3_time_parseDay,
    e: d3_time_parseDay,
    H: d3_time_parseHour24,
    I: d3_time_parseHour24,
    j: d3_time_parseDayOfYear,
    L: d3_time_parseMilliseconds,
    m: d3_time_parseMonthNumber,
    M: d3_time_parseMinutes,
    p: d3_time_parseAmPm,
    S: d3_time_parseSeconds,
    U: d3_time_parseWeekNumberSunday,
    w: d3_time_parseWeekdayNumber,
    W: d3_time_parseWeekNumberMonday,
    x: d3_time_parseLocaleDate,
    X: d3_time_parseLocaleTime,
    y: d3_time_parseYear,
    Y: d3_time_parseFullYear,
    Z: d3_time_parseZone,
    "%": d3_time_parseLiteralPercent
  };
  function d3_time_parseWeekdayAbbrev(date, string, i) {
    d3_time_dayAbbrevRe.lastIndex = 0;
    var n = d3_time_dayAbbrevRe.exec(string.substring(i));
    return n ? (date.w = d3_time_dayAbbrevLookup.get(n[0].toLowerCase()), i + n[0].length) : -1;
  }
  function d3_time_parseWeekday(date, string, i) {
    d3_time_dayRe.lastIndex = 0;
    var n = d3_time_dayRe.exec(string.substring(i));
    return n ? (date.w = d3_time_dayLookup.get(n[0].toLowerCase()), i + n[0].length) : -1;
  }
  function d3_time_parseWeekdayNumber(date, string, i) {
    d3_time_numberRe.lastIndex = 0;
    var n = d3_time_numberRe.exec(string.substring(i, i + 1));
    return n ? (date.w = +n[0], i + n[0].length) : -1;
  }
  function d3_time_parseWeekNumberSunday(date, string, i) {
    d3_time_numberRe.lastIndex = 0;
    var n = d3_time_numberRe.exec(string.substring(i));
    return n ? (date.U = +n[0], i + n[0].length) : -1;
  }
  function d3_time_parseWeekNumberMonday(date, string, i) {
    d3_time_numberRe.lastIndex = 0;
    var n = d3_time_numberRe.exec(string.substring(i));
    return n ? (date.W = +n[0], i + n[0].length) : -1;
  }
  function d3_time_parseMonthAbbrev(date, string, i) {
    d3_time_monthAbbrevRe.lastIndex = 0;
    var n = d3_time_monthAbbrevRe.exec(string.substring(i));
    return n ? (date.m = d3_time_monthAbbrevLookup.get(n[0].toLowerCase()), i + n[0].length) : -1;
  }
  function d3_time_parseMonth(date, string, i) {
    d3_time_monthRe.lastIndex = 0;
    var n = d3_time_monthRe.exec(string.substring(i));
    return n ? (date.m = d3_time_monthLookup.get(n[0].toLowerCase()), i + n[0].length) : -1;
  }
  function d3_time_parseLocaleFull(date, string, i) {
    return d3_time_parse(date, d3_time_formats.c.toString(), string, i);
  }
  function d3_time_parseLocaleDate(date, string, i) {
    return d3_time_parse(date, d3_time_formats.x.toString(), string, i);
  }
  function d3_time_parseLocaleTime(date, string, i) {
    return d3_time_parse(date, d3_time_formats.X.toString(), string, i);
  }
  function d3_time_parseFullYear(date, string, i) {
    d3_time_numberRe.lastIndex = 0;
    var n = d3_time_numberRe.exec(string.substring(i, i + 4));
    return n ? (date.y = +n[0], i + n[0].length) : -1;
  }
  function d3_time_parseYear(date, string, i) {
    d3_time_numberRe.lastIndex = 0;
    var n = d3_time_numberRe.exec(string.substring(i, i + 2));
    return n ? (date.y = d3_time_expandYear(+n[0]), i + n[0].length) : -1;
  }
  function d3_time_parseZone(date, string, i) {
    return /^[+-]\d{4}$/.test(string = string.substring(i, i + 5)) ? (date.Z = +string, 
    i + 5) : -1;
  }
  function d3_time_expandYear(d) {
    return d + (d > 68 ? 1900 : 2e3);
  }
  function d3_time_parseMonthNumber(date, string, i) {
    d3_time_numberRe.lastIndex = 0;
    var n = d3_time_numberRe.exec(string.substring(i, i + 2));
    return n ? (date.m = n[0] - 1, i + n[0].length) : -1;
  }
  function d3_time_parseDay(date, string, i) {
    d3_time_numberRe.lastIndex = 0;
    var n = d3_time_numberRe.exec(string.substring(i, i + 2));
    return n ? (date.d = +n[0], i + n[0].length) : -1;
  }
  function d3_time_parseDayOfYear(date, string, i) {
    d3_time_numberRe.lastIndex = 0;
    var n = d3_time_numberRe.exec(string.substring(i, i + 3));
    return n ? (date.j = +n[0], i + n[0].length) : -1;
  }
  function d3_time_parseHour24(date, string, i) {
    d3_time_numberRe.lastIndex = 0;
    var n = d3_time_numberRe.exec(string.substring(i, i + 2));
    return n ? (date.H = +n[0], i + n[0].length) : -1;
  }
  function d3_time_parseMinutes(date, string, i) {
    d3_time_numberRe.lastIndex = 0;
    var n = d3_time_numberRe.exec(string.substring(i, i + 2));
    return n ? (date.M = +n[0], i + n[0].length) : -1;
  }
  function d3_time_parseSeconds(date, string, i) {
    d3_time_numberRe.lastIndex = 0;
    var n = d3_time_numberRe.exec(string.substring(i, i + 2));
    return n ? (date.S = +n[0], i + n[0].length) : -1;
  }
  function d3_time_parseMilliseconds(date, string, i) {
    d3_time_numberRe.lastIndex = 0;
    var n = d3_time_numberRe.exec(string.substring(i, i + 3));
    return n ? (date.L = +n[0], i + n[0].length) : -1;
  }
  var d3_time_numberRe = /^\s*\d+/;
  function d3_time_parseAmPm(date, string, i) {
    var n = d3_time_amPmLookup.get(string.substring(i, i += 2).toLowerCase());
    return n == null ? -1 : (date.p = n, i);
  }
  var d3_time_amPmLookup = d3.map({
    am: 0,
    pm: 1
  });
  function d3_time_zone(d) {
    var z = d.getTimezoneOffset(), zs = z > 0 ? "-" : "+", zh = ~~(abs(z) / 60), zm = abs(z) % 60;
    return zs + d3_time_formatPad(zh, "0", 2) + d3_time_formatPad(zm, "0", 2);
  }
  function d3_time_parseLiteralPercent(date, string, i) {
    d3_time_percentRe.lastIndex = 0;
    var n = d3_time_percentRe.exec(string.substring(i, i + 1));
    return n ? i + n[0].length : -1;
  }
  d3_time_format.utc = d3_time_formatUtc;
  function d3_time_formatUtc(template) {
    var local = d3_time_format(template);
    function format(date) {
      try {
        d3_date = d3_date_utc;
        var utc = new d3_date();
        utc._ = date;
        return local(utc);
      } finally {
        d3_date = Date;
      }
    }
    format.parse = function(string) {
      try {
        d3_date = d3_date_utc;
        var date = local.parse(string);
        return date && date._;
      } finally {
        d3_date = Date;
      }
    };
    format.toString = local.toString;
    return format;
  }
  var d3_time_formatIso = d3_time_formatUtc("%Y-%m-%dT%H:%M:%S.%LZ");
  d3_time_format.iso = Date.prototype.toISOString && +new Date("2000-01-01T00:00:00.000Z") ? d3_time_formatIsoNative : d3_time_formatIso;
  function d3_time_formatIsoNative(date) {
    return date.toISOString();
  }
  d3_time_formatIsoNative.parse = function(string) {
    var date = new Date(string);
    return isNaN(date) ? null : date;
  };
  d3_time_formatIsoNative.toString = d3_time_formatIso.toString;
  d3_time.second = d3_time_interval(function(date) {
    return new d3_date(Math.floor(date / 1e3) * 1e3);
  }, function(date, offset) {
    date.setTime(date.getTime() + Math.floor(offset) * 1e3);
  }, function(date) {
    return date.getSeconds();
  });
  d3_time.seconds = d3_time.second.range;
  d3_time.seconds.utc = d3_time.second.utc.range;
  d3_time.minute = d3_time_interval(function(date) {
    return new d3_date(Math.floor(date / 6e4) * 6e4);
  }, function(date, offset) {
    date.setTime(date.getTime() + Math.floor(offset) * 6e4);
  }, function(date) {
    return date.getMinutes();
  });
  d3_time.minutes = d3_time.minute.range;
  d3_time.minutes.utc = d3_time.minute.utc.range;
  d3_time.hour = d3_time_interval(function(date) {
    var timezone = date.getTimezoneOffset() / 60;
    return new d3_date((Math.floor(date / 36e5 - timezone) + timezone) * 36e5);
  }, function(date, offset) {
    date.setTime(date.getTime() + Math.floor(offset) * 36e5);
  }, function(date) {
    return date.getHours();
  });
  d3_time.hours = d3_time.hour.range;
  d3_time.hours.utc = d3_time.hour.utc.range;
  d3_time.month = d3_time_interval(function(date) {
    date = d3_time.day(date);
    date.setDate(1);
    return date;
  }, function(date, offset) {
    date.setMonth(date.getMonth() + offset);
  }, function(date) {
    return date.getMonth();
  });
  d3_time.months = d3_time.month.range;
  d3_time.months.utc = d3_time.month.utc.range;
  function d3_time_scale(linear, methods, format) {
    function scale(x) {
      return linear(x);
    }
    scale.invert = function(x) {
      return d3_time_scaleDate(linear.invert(x));
    };
    scale.domain = function(x) {
      if (!arguments.length) return linear.domain().map(d3_time_scaleDate);
      linear.domain(x);
      return scale;
    };
    function tickMethod(extent, count) {
      var span = extent[1] - extent[0], target = span / count, i = d3.bisect(d3_time_scaleSteps, target);
      return i == d3_time_scaleSteps.length ? [ methods.year, d3_scale_linearTickRange(extent.map(function(d) {
        return d / 31536e6;
      }), count)[2] ] : !i ? [ d3_time_scaleMilliseconds, d3_scale_linearTickRange(extent, count)[2] ] : methods[target / d3_time_scaleSteps[i - 1] < d3_time_scaleSteps[i] / target ? i - 1 : i];
    }
    scale.nice = function(interval, skip) {
      var domain = scale.domain(), extent = d3_scaleExtent(domain), method = interval == null ? tickMethod(extent, 10) : typeof interval === "number" && tickMethod(extent, interval);
      if (method) interval = method[0], skip = method[1];
      function skipped(date) {
        return !isNaN(date) && !interval.range(date, d3_time_scaleDate(+date + 1), skip).length;
      }
      return scale.domain(d3_scale_nice(domain, skip > 1 ? {
        floor: function(date) {
          while (skipped(date = interval.floor(date))) date = d3_time_scaleDate(date - 1);
          return date;
        },
        ceil: function(date) {
          while (skipped(date = interval.ceil(date))) date = d3_time_scaleDate(+date + 1);
          return date;
        }
      } : interval));
    };
    scale.ticks = function(interval, skip) {
      var extent = d3_scaleExtent(scale.domain()), method = interval == null ? tickMethod(extent, 10) : typeof interval === "number" ? tickMethod(extent, interval) : !interval.range && [ {
        range: interval
      }, skip ];
      if (method) interval = method[0], skip = method[1];
      return interval.range(extent[0], d3_time_scaleDate(+extent[1] + 1), skip < 1 ? 1 : skip);
    };
    scale.tickFormat = function() {
      return format;
    };
    scale.copy = function() {
      return d3_time_scale(linear.copy(), methods, format);
    };
    return d3_scale_linearRebind(scale, linear);
  }
  function d3_time_scaleDate(t) {
    return new Date(t);
  }
  function d3_time_scaleFormat(formats) {
    return function(date) {
      var i = formats.length - 1, f = formats[i];
      while (!f[1](date)) f = formats[--i];
      return f[0](date);
    };
  }
  var d3_time_scaleSteps = [ 1e3, 5e3, 15e3, 3e4, 6e4, 3e5, 9e5, 18e5, 36e5, 108e5, 216e5, 432e5, 864e5, 1728e5, 6048e5, 2592e6, 7776e6, 31536e6 ];
  var d3_time_scaleLocalMethods = [ [ d3_time.second, 1 ], [ d3_time.second, 5 ], [ d3_time.second, 15 ], [ d3_time.second, 30 ], [ d3_time.minute, 1 ], [ d3_time.minute, 5 ], [ d3_time.minute, 15 ], [ d3_time.minute, 30 ], [ d3_time.hour, 1 ], [ d3_time.hour, 3 ], [ d3_time.hour, 6 ], [ d3_time.hour, 12 ], [ d3_time.day, 1 ], [ d3_time.day, 2 ], [ d3_time.week, 1 ], [ d3_time.month, 1 ], [ d3_time.month, 3 ], [ d3_time.year, 1 ] ];
  var d3_time_scaleLocalFormats = [ [ d3_time_format("%Y"), d3_true ], [ d3_time_format("%B"), function(d) {
    return d.getMonth();
  } ], [ d3_time_format("%b %d"), function(d) {
    return d.getDate() != 1;
  } ], [ d3_time_format("%a %d"), function(d) {
    return d.getDay() && d.getDate() != 1;
  } ], [ d3_time_format("%I %p"), function(d) {
    return d.getHours();
  } ], [ d3_time_format("%I:%M"), function(d) {
    return d.getMinutes();
  } ], [ d3_time_format(":%S"), function(d) {
    return d.getSeconds();
  } ], [ d3_time_format(".%L"), function(d) {
    return d.getMilliseconds();
  } ] ];
  var d3_time_scaleLocalFormat = d3_time_scaleFormat(d3_time_scaleLocalFormats);
  d3_time_scaleLocalMethods.year = d3_time.year;
  d3_time.scale = function() {
    return d3_time_scale(d3.scale.linear(), d3_time_scaleLocalMethods, d3_time_scaleLocalFormat);
  };
  var d3_time_scaleMilliseconds = {
    range: function(start, stop, step) {
      return d3.range(+start, +stop, step).map(d3_time_scaleDate);
    }
  };
  var d3_time_scaleUTCMethods = d3_time_scaleLocalMethods.map(function(m) {
    return [ m[0].utc, m[1] ];
  });
  var d3_time_scaleUTCFormats = [ [ d3_time_formatUtc("%Y"), d3_true ], [ d3_time_formatUtc("%B"), function(d) {
    return d.getUTCMonth();
  } ], [ d3_time_formatUtc("%b %d"), function(d) {
    return d.getUTCDate() != 1;
  } ], [ d3_time_formatUtc("%a %d"), function(d) {
    return d.getUTCDay() && d.getUTCDate() != 1;
  } ], [ d3_time_formatUtc("%I %p"), function(d) {
    return d.getUTCHours();
  } ], [ d3_time_formatUtc("%I:%M"), function(d) {
    return d.getUTCMinutes();
  } ], [ d3_time_formatUtc(":%S"), function(d) {
    return d.getUTCSeconds();
  } ], [ d3_time_formatUtc(".%L"), function(d) {
    return d.getUTCMilliseconds();
  } ] ];
  var d3_time_scaleUTCFormat = d3_time_scaleFormat(d3_time_scaleUTCFormats);
  d3_time_scaleUTCMethods.year = d3_time.year.utc;
  d3_time.scale.utc = function() {
    return d3_time_scale(d3.scale.linear(), d3_time_scaleUTCMethods, d3_time_scaleUTCFormat);
  };
  d3.text = d3_xhrType(function(request) {
    return request.responseText;
  });
  d3.json = function(url, callback) {
    return d3_xhr(url, "application/json", d3_json, callback);
  };
  function d3_json(request) {
    return JSON.parse(request.responseText);
  }
  d3.html = function(url, callback) {
    return d3_xhr(url, "text/html", d3_html, callback);
  };
  function d3_html(request) {
    var range = d3_document.createRange();
    range.selectNode(d3_document.body);
    return range.createContextualFragment(request.responseText);
  }
  d3.xml = d3_xhrType(function(request) {
    return request.responseXML;
  });
  return d3;
}();
});
require.register("mbostock-d3/index-browserify.js", function(exports, require, module){
require("./d3");
module.exports = d3;
(function () { delete this.d3; })(); // unset global

});
require.register("trevorgerhardt-stylesheet/index.js", function(exports, require, module){

/**
 * Dependencies
 */

var merge = require('merge-util');

/**
 * Expose `StyleSheet`
 */

module.exports = StyleSheet;

/**
 * Create an instance of StyleSheet
 *
 * @param {Object} CSS rules
 * @param {Object} variables to substitute
 */

function StyleSheet(rules, variables) {
  if (!(this instanceof StyleSheet)) {
    return new StyleSheet(rules, variables);
  }

  this.variables = {};
  this.rules = {};

  if (rules) {
    this.add(rules);
  }

  if (variables) {
    this.define(variables);
  }
}

/**
 * Define new variables.
 *
 * @param {Object}
 */

StyleSheet.prototype.define = function(variables) {
  this.variables = merge(this.variables, variables);

  return this;
};

/**
 * Add new css but won't refresh the style element's content.
 *
 * @param {Object}
 */

StyleSheet.prototype.add = function(rules) {
  this.rules = merge(this.rules, rules);

  return this;
};

/**
 * Append new css to the style element or refresh its content.
 */

StyleSheet.prototype.render = function() {
  if (!this.el) {
    this.el = createStyleSheetElement();
  }

  this.el.innerHTML = generateCSS(this.rules, this.variables);

  return this;
};

/**
 * Clear the styles & variables.
 */

StyleSheet.prototype.clear = function() {
  this.el.innerHTML = '';
  this.rules = '';
  this.variables = {};

  return this;
};

/**
 * Remove the style element.
 */

StyleSheet.prototype.remove = function() {
  var el = this.el;
  if (el && el.parentNode) {
    el.parentNode.removeChild(el);
    this.el = null;
  }

  return this;
};

/*
 * Create new stylesheet.
 */

function createStyleSheetElement() {
  var elem = document.createElement('style');
  var head = document.getElementsByTagName('head')[0];

  head.appendChild(elem);
  return elem;
}

/*
 * Generate CSS subsituting in the variables
 */

function generateCSS(rules, variables) {
  var list = '';
  var value;
  for (var selector in rules) {
    list += selector + '{';
    for (var rule in rules[selector]) {
      value = rules[selector][rule];

      if (isFunction(value)) {
        value = value();
      }

      list += rule + ':' + value + ';';
    }

    list += '}';
  }

  // substitue in the variables
  for (var name in variables) {
    value = variables[name];

    if (isFunction(value)) {
      value = value();
    }

    list = list.replace(new RegExp('@' + name, 'gi'), value);
  }

  return list;
}

/**
 * Is function?
 */

function isFunction(val) {
  return Object.prototype.toString.call(val) === '[object Function]';
}

});
require.register("yields-svg-attributes/index.js", function(exports, require, module){

/**
 * SVG Attributes
 *
 * http://www.w3.org/TR/SVG/attindex.html
 */

module.exports = [
  'height',
  'target',
  'title',
  'width',
  'y1',
  'y2',
  'x1',
  'x2',
  'cx',
  'cy',
  'dx',
  'dy',
  'rx',
  'ry',
  'd',
  'r',
  'y',
  'x'
];

});
require.register("transitive/lib/graph/edge.js", function(exports, require, module){

/**
 * Expose `Edge`
 */

module.exports = Edge;

/**
 * Initialize a new edge
 *
 * @param {Array}
 * @param {Vertex}
 * @param {Vertex}
 */

function Edge(stopArray, fromVertex, toVertex) {
  this.stopArray = stopArray;
  this.fromVertex = fromVertex;
  this.toVertex = toVertex;

  this.calculateVectors();
}

/**
 *
 */

Edge.prototype.pointAlongEdge = function(t) {
  var x = this.fromVertex.x + t * (this.toVertex.x - this.fromVertex.x);
  var y = this.fromVertex.y + t * (this.toVertex.y - this.fromVertex.y);
  return {
    x: x,
    y: y
  };
};

/**
 *
 */

Edge.prototype.calculateVectors = function() {
  var dx = this.fromVertex.x - this.toVertex.x;
  var dy = this.fromVertex.y - this.toVertex.y;
  var l = Math.sqrt(dx * dx + dy * dy);

  this.vector = {
    x: dx / l,
    y : dy / l
  };

  this.leftVector = {
    x : -this.vector.y,
    y : this.vector.x
  };

  this.rightVector = {
    x : this.vector.y,
    y : -this.vector.x
  };
};

/**
 *
 */

Edge.prototype.toString = function() {
  return this.fromVertex.stop.getId() + '_' + this.toVertex.stop.getId();
};

});
require.register("transitive/lib/graph/index.js", function(exports, require, module){

/**
 * Dependencies
 */

var Edge = require('./edge');
var Vertex = require('./vertex');

/**
 * Expose `Graph`
 */

module.exports = NetworkGraph;

/**
 *  An graph representing the underlying 'wireframe' network
 */

function NetworkGraph() {
  this.vertices = [];
  this.edges = [];
}

/**
 * Add Vertex
 */

NetworkGraph.prototype.addVertex = function(stop, x, y) {
  if(!x) x = stop.stop_lon;
  if(!y) y = stop.stop_lat;
  var vertex = new Vertex(stop, x, y);
  this.vertices.push(vertex);
  return vertex;
};

/**
 * Add Edge
 */

NetworkGraph.prototype.addEdge = function(stopArray, fromVertex, toVertex) {
  if (this.vertices.indexOf(fromVertex) === -1) {
    console.log('Error: NetworkGraph does not contain Edge fromVertex');
    return;
  }

  if (this.vertices.indexOf(toVertex) === -1) {
    console.log('Error: NetworkGraph does not contain Edge toVertex');
    return;
  }

  var edge = new Edge(stopArray, fromVertex, toVertex);
  this.edges.push(edge);
  fromVertex.edges.push(edge);
  toVertex.edges.push(edge);

  return edge;
};

/**
 * Get the equivalent edge
 */

NetworkGraph.prototype.getEquivalentEdge = function(stopArray, from, to) {
  for (var e = 0; e < this.edges.length; e++) {
    var edge = this.edges[e];
    if (edge.fromVertex === from
      && edge.toVertex === to
      && stopArray.length === edge.stopArray.length
      && equal(stopArray, edge.stopArray)) {
      return edge;
    }
  }
};

/**
 * Check if arrays are equal
 */

function equal(a, b) {
  if (a.length !== b.length) {
    return false;
  }

  for (var i in a) {
    if (a[i] !== b[i]) {
      return false;
    }
  }

  return true;
}

});
require.register("transitive/lib/graph/vertex.js", function(exports, require, module){

/**
 * Expose `Vertex`
 */

module.exports = Vertex;

/**
 * Initialize new Vertex
 *
 * @param {}
 * @param {Number}
 * @param {Number}
 */

function Vertex(stop, x, y) {
  this.stop = stop;
  this.x = x;
  this.y = y;
  this.edges = [];
}

/**
 * Move to new coordinate
 *
 * @param {Number}
 * @param {Number}
 */

Vertex.prototype.moveTo = function(x, y) {
  this.x = x;
  this.y = y;
  this.edges.forEach(function (edge) {
    edge.calculateVectors();
  });
};

});
require.register("transitive/lib/styler/computed.js", function(exports, require, module){

/**
 * Computed rules
 */

module.exports = [
  showLabelsOnHover
];

/**
 * Show labels on hover
 */

function showLabelsOnHover(pattern, display) {
  pattern.selectAll('.transitive-stop-circle')
    .on('mouseenter', function (data) {
      pattern.select('#transitive-stop-label-' + data.stop.getId())
        .style('visibility', 'visible');
    })
    .on('mouseleave', function (data) {
      if (display.zoom.scale() < display.labelZoomThreshold) {
        pattern.select('#transitive-stop-label-' + data.stop.getId())
          .style('visibility', 'hidden');
      }
    });
}

});
require.register("transitive/lib/styler/index.js", function(exports, require, module){

/**
 * Dependencies
 */

var merge = require('merge-util');
var StyleSheet = require('stylesheet');
var svgAttributes = require('svg-attributes');

/**
 * Add transform
 */

svgAttributes.push('transform');

/**
 * Expose `Styler`
 */

module.exports = Styler;

/**
 * Styler object
 */

function Styler(passive, computed) {
  if (!(this instanceof Styler)) {
    return new Styler();
  }

  this.computed = require('./computed');
  this.passive = require('./passive');
  this.stylesheet = new StyleSheet();

  this.load(passive, computed);
}

/**
 * Load rules
 *
 * @param {Object} a set of rules
 */

Styler.prototype.load = function(passive, computed) {
  if (passive) {
    this.passive = merge(this.passive, passive);
  }

  if (computed) {
    this.computed = this.computed.concat(computed);
  }
};

/**
 * Render elements against these rules
 *
 * @param {Object} a D3 list of elements
 * @param {Object} the D3 display object
 */

Styler.prototype.render = function(pattern, display) {
  // apply passive rules
  for (var selector in this.passive) {
    applyAttrAndStyle(pattern.selectAll(selector), display,
      this.passive[selector]);
  }

  // apply computed rules
  this.computed.forEach(function (rule) {
    rule(pattern, display);
  });
};

/**
 * Reset rules
 */

Styler.prototype.reset = function reset() {
  this.passive = {};
  this.computed = [];
};

/**
 * Check if it's an attribute or a style and apply accordingly
 *
 * @param {Object} a D3 list of elements
 * @param {Object} the D3 display object
 * @param {Object} the rules to apply to the elements
 */

function applyAttrAndStyle(elements, display, rules) {
  for (var name in rules) {
    var type = svgAttributes.indexOf(name) === -1
      ? 'style'
      : 'attr';

    elements[type](name, computeRule(rules[name]));
  }

  function computeRule(rule) {
    return function (data, index) {
      return isFunction(rule)
        ? rule.call(rules, data, display, index)
        : rule;
    };
  }
}

/**
 * Is function?
 */

function isFunction(val) {
  return Object.prototype.toString.call(val) === '[object Function]';
}

});
require.register("transitive/lib/styler/passive.js", function(exports, require, module){

/**
 * Default static rules
 */

module.exports = {

  /**
   * All stops
   */

  '.transitive-stop-circle': {
    cx: 0,
    cy: 0,
    fill: 'white',
    r: 5,
    stroke: 'none'
  },

  /**
   * All labels
   */

  '.transitive-stop-label': {
    color: 'black',
    'font-family': 'sans-serif',
    'font-size': function(data, display, index) {
      if (data.stop.stop_id === 'S3') {
        return '20px';
      } else {
        return '10px';
      }
    },
    transform: function (data, display, index) {
      return 'rotate(-45, ' + this.x + ', ' + this.y + ')';
    },
    visibility: function (data, display, index) {
      if (display.zoom.scale() < 0.75) {
        return 'hidden';
      } else {
        return 'visible';
      }
    },
    x: 0,
    y: -12
  },

  /**
   * All lines
   */

  '.transitive-line': {
    stroke: 'blue',
    'stroke-width': '15px',
    fill: 'none'
  }
};

});
require.register("transitive/lib/display.js", function(exports, require, module){

/**
 * Dependencies
 */

var d3 = require('d3');

/**
 * Expose `Display`
 */

module.exports = Display;

/**
 *  The D3-based SVG display.
 */

function Display(el, graph) {
  this.offsetLeft = el.offsetLeft;
  this.offsetTop = el.offsetTop;
  this.labelZoomThreshold = 0.75;

  this.initScales(el, graph);

  // set up the pan/zoom behavior
  this.zoom  = d3.behavior.zoom()
    .scaleExtent([ 0.25, 4 ]);

  // set up the svg display
  this.svgGroup = this.svg = d3.select(el)
    .append('svg')
    .append('g');
  
  this.svgGroup.call(this.zoom);

  // append an overlay to capture pan/zoom events on entire viewport
  this.svg.append('rect')
    .attr('class', 'overlay');

  this.setElement(el);
}

/**
 * Set the element
 */

Display.prototype.setElement = function(el) {
  var width = el.clientWidth;
  var height = el.clientHeight;

  this.xScale.range([ 0, width ]);
  this.yScale.range([ height, 0 ]);

  this.zoom
    .x(this.xScale)
    .y(this.yScale);

  this.svg
    .attr('width', width)
    .attr('height', height);

  this.svg.select('rect')
    .attr('width', width)
    .attr('height', height);
};

/**
 * Initialize the x/y coordinate space domain to fit the graph.
 */

Display.prototype.initScales = function(el, graph) {
  var minX = Number.MAX_VALUE, maxX = -Number.MAX_VALUE;
  var minY = Number.MAX_VALUE, maxY = -Number.MAX_VALUE;

  graph.vertices.forEach(function(vertex) {
    minX = Math.min(minX, vertex.x);
    maxX = Math.max(maxX, vertex.x);
    minY = Math.min(minY, vertex.y);
    maxY = Math.max(maxY, vertex.y);
  });

  var xRange = maxX - minX, yRange = maxY - minY;
  var displayAspect = el.clientWidth / el.clientHeight;
  var graphAspect = xRange / (yRange === 0 ? Number.MIN_VALUE : yRange);
  
  var paddingFactor = 0.2, padding;
  var dispX1, dispX2, dispY1, dispY2;

  if(displayAspect > graphAspect) { // y-axis is dominant
    padding = paddingFactor * yRange;
    dispY1 = minY - padding;
    dispY2 = maxY + padding;
    var dispXRange = (yRange + 2 * padding) * displayAspect;
    var xMidpoint = (maxX + minX) / 2;
    dispX1 = xMidpoint - dispXRange / 2;
    dispX2 = xMidpoint + dispXRange / 2;
  }
  else { // x-axis dominant
    padding = paddingFactor * xRange;
    dispX1 = minX - padding;
    dispX2 = maxX + padding;
    var dispYRange = (xRange + 2 * padding) / displayAspect;
    var yMidpoint = (maxY + minY) / 2;
    dispY1 = yMidpoint - dispYRange / 2;
    dispY2 = yMidpoint + dispYRange / 2;
  }

  // set up the scales
  this.xScale = d3.scale.linear()
    .domain([ dispX1, dispX2]);

  this.yScale = d3.scale.linear()
    .domain([ dispY1, dispY2 ]);

};
});
require.register("transitive/lib/pattern.js", function(exports, require, module){

/**
 * Dependencies
 */

var d3 = require('d3');

/**
 * Expose `Pattern`
 */

module.exports = Pattern;

/**
 *  A Route Pattern -- a unique sequence of stops
 */

function Pattern(data) {
  for (var key in data) {
    if (key === 'stops') continue;
    this[key] = data[key];
  }

  this.stops = [];

  // the pattern represented as an ordered sequence of edges in the graph
  this.graphEdges = [];
}

/**
 * Draw
 */

Pattern.prototype.draw = function(display, capExtension) {
  var stops = this.stops;

  // create the pattern as an empty svg group
  this.svgGroup = display.svg.append('g');

  // add the line to the pattern
  this.line = d3.svg.line() // the line translation function
    .x(function (stopInfo, i) {
      var vx = stopInfo.x, x;

      // if first/last element, extend the line slightly
      var edgeIndex = i === 0
        ? 0
        : i - 1;

      if (i === 0) {
        x = display.xScale(vx)
          + capExtension * stopInfo.outEdge.vector.x;
      } else if (i === stops.length-1) {
        x = display.xScale(vx)
          - capExtension * stopInfo.inEdge.vector.x;
      } else {
        x = display.xScale(vx);
      }

      if (stopInfo.offsetX) {
        x -= stopInfo.offsetX;
      }

      return x;
    })
    .y(function (stopInfo, i) {
      var vy = stopInfo.y, y;

      var edgeIndex = (i === 0) ? 0 : i - 1;

      if (i === 0) {
        y = display.yScale(vy)
          - capExtension * stopInfo.outEdge.vector.y;
      } else if (i === stops.length-1) {
        y = display.yScale(vy)
          + capExtension * stopInfo.inEdge.vector.y;
      } else {
        y = display.yScale(vy);
      }

      if (stopInfo.offsetY) {
        y += stopInfo.offsetY;
      }

      return y;
    })
    .interpolate('linear');

  this.lineGraph = this.svgGroup.append('path')
    .attr('class', 'transitive-line');

  // add the stop groups to the pattern
  this.stopSvgGroups = this.svgGroup.selectAll('.transitive-stop')
    .data(this.getStopData())
    .enter()
    .append('g');

  this.stopSvgGroups.append('circle')
    .attr('class', 'transitive-stop-circle');

  this.stopSvgGroups.append('text')
    .attr('id', function (d) {
      return 'transitive-stop-label-' + d.stop.getId();
    })
    .text(function (d) {
      return d.stop.stop_name;
    })
    .attr('class', 'transitive-stop-label');
};

/**
 * Refresh
 */

Pattern.prototype.refresh = function(display) {
  var widthStr = this.lineGraph.style('stroke-width');
  this.lineWidth = parseInt(widthStr.substring(0, widthStr.length - 2), 10);

  // update the line and stop groups
  var stopData = this.getStopData();
  this.lineGraph.attr('d', this.line(stopData));

  this.stopSvgGroups.data(stopData);
  this.stopSvgGroups.attr('transform', function (d, i) {
    var x = display.xScale(d.x) - d.offsetX;
    var y = display.yScale(d.y) + d.offsetY;
    return 'translate(' + x +', ' + y +')';
  });
};

/**
 * Returns an array of "stop info" objects, each consisting of the stop x/y
 * coordinates in the Display coordinate space, and a reference to the original
 * Stop instance
 */

Pattern.prototype.getStopData = function() {
  var stopData = [];

  this.graphEdges.forEach(function (edge, i) {

    var prevEdge = i > 0
      ? this.graphEdges[i - 1]
      : null;
    var nextEdge = i < this.graphEdges.length - 1
      ? this.graphEdges[i + 1]
      : null;

    var stopInfo;

    // the "from" vertex stop for this edge (first edge only)
    if (i === 0) {
      stopInfo = {
        x: edge.fromVertex.x,
        y: edge.fromVertex.y,
        stop: edge.fromVertex.stop,
        inEdge: null,
        outEdge: edge
      };

      stopInfo.offsetX = this.offset
        ? edge.rightVector.x * this.lineWidth * this.offset
        : 0;

      stopInfo.offsetY = this.offset
        ? edge.rightVector.y * this.lineWidth * this.offset
        : 0;

      stopData.push(stopInfo);
    }

    // the internal stops for this edge
    edge.stopArray.forEach(function (stop, i) {
      stopInfo = edge.pointAlongEdge((i + 1) / (edge.stopArray.length + 1));
      stopInfo.stop = stop;
      stopInfo.inEdge = stopInfo.outEdge = edge;
      if(this.offset) {
        stopInfo.offsetX = edge.rightVector.x * this.lineWidth * this.offset;
        stopInfo.offsetY = edge.rightVector.y * this.lineWidth * this.offset;
      }
      else {
        stopInfo.offsetX = stopInfo.offsetY = 0;
      }
      stopData.push(stopInfo);
    }, this);

    // the "to" vertex stop for this edge
    stopInfo = {
      x: edge.toVertex.x,
      y: edge.toVertex.y,
      stop: edge.toVertex.stop,
      inEdge: edge,
      outEdge: null
    };

    if (this.offset) {
      if (nextEdge
        && nextEdge.rightVector.x !== edge.rightVector.x
        && nextEdge.rightVector.y !== edge.rightVector.y) {

        var added = {
          x: nextEdge.rightVector.x + edge.rightVector.x,
          y: nextEdge.rightVector.y + edge.rightVector.y,
        };
        var len = Math.sqrt(added.x * added.x + added.y * added.y);
        var normalized = { x : added.x / len, y : added.y / len };

        var opp = Math.sqrt(
          Math.pow(nextEdge.rightVector.x - edge.rightVector.x, 2)
          + Math.pow(nextEdge.rightVector.y - edge.rightVector.y, 2)
          ) / 2;

        var l = 1 / Math.sqrt(1 - opp * opp); // sqrt(1-x*x) = sin(acos(x))

        stopInfo.offsetX = normalized.x * this.lineWidth * this.offset * l;
        stopInfo.offsetY = normalized.y * this.lineWidth * this.offset * l;
      } else {
        stopInfo.offsetX = edge.rightVector.x * this.lineWidth * this.offset;
        stopInfo.offsetY = edge.rightVector.y * this.lineWidth * this.offset;
      }
    } else {
      stopInfo.offsetX = stopInfo.offsetY = 0;
    }

    stopData.push(stopInfo);
  }, this);

  return stopData;
};

/**
 * Get graph vertices
 */

Pattern.prototype.getGraphVertices = function() {
  var vertices = [];
  this.graphEdges.forEach(function (edge, i) {
    if (i === 0) {
      vertices.push(edge.fromVertex);
    }
    vertices.push(edge.toVertex);
  });
  return vertices;
};

});
require.register("transitive/lib/route.js", function(exports, require, module){

/**
 * Expose `Route`
 */

module.exports = Route;

/**
 * A transit Route, as defined in the input data.
 * Routes contain one or more Patterns.
 *
 * @param {Object}
 */

function Route(data) {
  for (var key in data) {
    if (key === 'patterns') continue;
    this[key] = data[key];
  }

  this.patterns = [];
}

/**
 * Add Pattern
 *
 * @param {Pattern}
 */

Route.prototype.addPattern = function(pattern) {
  this.patterns.push(pattern);
  pattern.route = this;
};

});
require.register("transitive/lib/stop.js", function(exports, require, module){

/**
 * Expose `Stop`
 */

module.exports = Stop;

/**
 * A transit Stop, as defined in the input data.
 * Stops are shared between Patterns.
 *
 * @param {Object}
 */

function Stop(data) {
  for (var key in data) {
    if (key === 'patterns') continue;
    this[key] = data[key];
  }

  this.patterns = [];
}

/**
 * Get id
 */

Stop.prototype.getId = function() {
  return this.stop_id;
};

});
require.register("transitive/lib/transitive.js", function(exports, require, module){

/**
 * Dependencies
 */

var d3 = require('d3');
var Display = require('./display');
var Graph = require('./graph');
var Pattern = require('./pattern');
var Route = require('./route');
var Stop = require('./stop');
var Styler = require('./styler');

/**
 * Expose `Transitive`
 */

module.exports = Transitive;

/**
 * Make `d3` accessible
 */

module.exports.d3 = d3;

/**
 * Version
 */

module.exports.version = '0.0.0';

/**
 * Main object
 */

function Transitive(el, data, passiveStyles, computedStyles) {
  if (!(this instanceof Transitive)) {
    return new Transitive(el, data, passiveStyles, computedStyles);
  }

<<<<<<< HEAD

=======
>>>>>>> 80c88de6
  this.graph = new Graph();
  this.load(data);

  this.display = new Display(el, this.graph);
  this.display.zoom.on('zoom', this.refresh.bind(this));

  this.style = new Styler(passiveStyles, computedStyles);

  this.render();
}

/**
 * Load
 */

Transitive.prototype.load = function(data) {
  this.stops = generateStops(data.stops);

  this.routes = {};
  this.patterns = {};

  // A list of stops that will become vertices in the network graph.
  // This includes all stops that serve as a pattern endpoint and/or
  // a convergence/divergence point between patterns
  var vertexStops = {};

  data.routes.forEach(function (routeData) {
    // set up the Route object
    var route = new Route(routeData);
    this.routes[route.route_id] = route;

    // iterate through the Route's constituent Patterns
    routeData.patterns.forEach(function (patternData) {

      // set up the Pattern object
      var pattern = new Pattern(patternData);
      this.patterns[patternData.pattern_id] = pattern;
      route.addPattern(pattern);

      patternData.stops.forEach(function (stopInfo) {
        var stop = this.stops[stopInfo.stop_id];
        pattern.stops.push(stop);
        stop.patterns.push(pattern);
      }, this);

      // add the start and end stops to the vertexStops collection
      var firstStop = pattern.stops[0];
      if(!(firstStop.getId() in vertexStops)) {
        vertexStops[firstStop.getId()] = firstStop;
      }

      var lastStop = pattern.stops[pattern.stops.length-1];
      if(!(lastStop.getId() in vertexStops)) {
        vertexStops[lastStop.getId()] = lastStop;
      }
    }, this);
  }, this);

  // populate the graph vertices
  for (var stopId in vertexStops) {
    var stop = vertexStops[stopId];
    var vertex = this.graph.addVertex(stop, 0, 0);
    stop.graphVertex = vertex;
  }

  populateGraphEdges(this.patterns, this.graph);
};

/**
 * Render
 */

Transitive.prototype.render = function() {
  var display = this.display;
  var offsetLeft = display.offsetLeft;
  var offsetTop = display.offsetTop;
  var refresh = this.refresh.bind(this);

  // Need to find a better place to add behaviors...
  var drag = d3.behavior.drag()
    .on('dragstart', function () {
      d3.event.sourceEvent.stopPropagation(); // silence other listeners
    })
    .on('drag', function (data, index) {
      if (data.stop.graphVertex) {
        data.stop.graphVertex.moveTo(
          display.xScale.invert(d3.event.sourceEvent.pageX - offsetLeft),
          display.yScale.invert(d3.event.sourceEvent.pageY - offsetTop)
        );

        refresh();
      }
    });

  for (var key in this.patterns) {
    var pattern = this.patterns[key];

    pattern.draw(this.display, 10);
    pattern.stopSvgGroups.selectAll('.transitive-stop-circle').call(drag);
  }

  refresh();
};

/**
 * Refresh
 */

Transitive.prototype.refresh = function() {
  for (var key in this.patterns) {
    var pattern = this.patterns[key];

    this.style.render(pattern.svgGroup, this.display);
    pattern.refresh(this.display);
  }
};

/**
 * Set element
 */

Transitive.prototype.setElement = function(el) {
  this.display.setElement(el);
  this.render();
};

/**
 * Generate Stops
 */

function generateStops(data) {
  var stops = {};

  data.forEach(function (stop) {
    stops[stop.stop_id] = new Stop(stop);
  });

  return stops;
}

/**
 * Populate the graph edges
 */

function populateGraphEdges(patterns, graph) {
  // vertex associated with the last vertex stop we passed in this sequence
  var lastVertex = null;

  // collection of 'internal' (i.e. non-vertex) stops passed
  // since the last vertex stop
  var internalStops = [];

  for (var id in patterns) {
    var pattern = patterns[id];

    lastVertex = null;

    for (var stopId in pattern.stops) {
      var stop = pattern.stops[stopId];
      if (stop.graphVertex) { // this is a vertex stop
        if (lastVertex !== null) {
          var edge = graph.getEquivalentEdge(internalStops, lastVertex,
            stop.graphVertex);

          if (!edge) {
            edge = graph.addEdge(internalStops, lastVertex, stop.graphVertex);
          }

          pattern.graphEdges.push(edge);
        }

        lastVertex = stop.graphVertex;
        internalStops = [];
      } else { // this is an internal stop
        internalStops.push(stop);
      }
    }
  }
}

});








require.alias("cristiandouce-merge-util/index.js", "transitive/deps/merge-util/index.js");
require.alias("cristiandouce-merge-util/index.js", "transitive/deps/merge-util/index.js");
require.alias("cristiandouce-merge-util/index.js", "merge-util/index.js");
require.alias("component-type/index.js", "cristiandouce-merge-util/deps/type/index.js");

require.alias("cristiandouce-merge-util/index.js", "cristiandouce-merge-util/index.js");
require.alias("mbostock-d3/d3.js", "transitive/deps/d3/d3.js");
require.alias("mbostock-d3/index-browserify.js", "transitive/deps/d3/index-browserify.js");
require.alias("mbostock-d3/index-browserify.js", "transitive/deps/d3/index.js");
require.alias("mbostock-d3/index-browserify.js", "d3/index.js");
require.alias("mbostock-d3/index-browserify.js", "mbostock-d3/index.js");
require.alias("trevorgerhardt-stylesheet/index.js", "transitive/deps/stylesheet/index.js");
require.alias("trevorgerhardt-stylesheet/index.js", "transitive/deps/stylesheet/index.js");
require.alias("trevorgerhardt-stylesheet/index.js", "stylesheet/index.js");
require.alias("cristiandouce-merge-util/index.js", "trevorgerhardt-stylesheet/deps/merge-util/index.js");
require.alias("cristiandouce-merge-util/index.js", "trevorgerhardt-stylesheet/deps/merge-util/index.js");
require.alias("component-type/index.js", "cristiandouce-merge-util/deps/type/index.js");

require.alias("cristiandouce-merge-util/index.js", "cristiandouce-merge-util/index.js");
require.alias("trevorgerhardt-stylesheet/index.js", "trevorgerhardt-stylesheet/index.js");
require.alias("yields-svg-attributes/index.js", "transitive/deps/svg-attributes/index.js");
require.alias("yields-svg-attributes/index.js", "transitive/deps/svg-attributes/index.js");
require.alias("yields-svg-attributes/index.js", "svg-attributes/index.js");
require.alias("yields-svg-attributes/index.js", "yields-svg-attributes/index.js");
require.alias("transitive/lib/transitive.js", "transitive/index.js");if (typeof exports == "object") {
  module.exports = require("transitive");
} else if (typeof define == "function" && define.amd) {
  define(function(){ return require("transitive"); });
} else {
  this["Transitive"] = require("transitive");
}})();<|MERGE_RESOLUTION|>--- conflicted
+++ resolved
@@ -10633,10 +10633,6 @@
     return new Transitive(el, data, passiveStyles, computedStyles);
   }
 
-<<<<<<< HEAD
-
-=======
->>>>>>> 80c88de6
   this.graph = new Graph();
   this.load(data);
 
