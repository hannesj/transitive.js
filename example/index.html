<!DOCTYPE html>
<html>
  <head>
    <meta charset="utf-8">
    <link rel="stylesheet" href="style.css">
  </head>
  <body>
    <div id="select-route"></div>
    <div id="select-pattern"></div>
    <div id="canvas"></div>

    <script src="data.js"></script>
<<<<<<< HEAD
    <script src="../transitive.js"></script>
=======
    <script src="build/build.js"></script>
>>>>>>> 80c88de6
    <script src="index.js"></script>
  </body>
</html><|MERGE_RESOLUTION|>--- conflicted
+++ resolved
@@ -10,11 +10,7 @@
     <div id="canvas"></div>
 
     <script src="data.js"></script>
-<<<<<<< HEAD
-    <script src="../transitive.js"></script>
-=======
     <script src="build/build.js"></script>
->>>>>>> 80c88de6
     <script src="index.js"></script>
   </body>
 </html>